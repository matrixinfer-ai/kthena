import type { SidebarsConfig } from '@docusaurus/plugin-content-docs';

// This runs in Node.js - Don't use client-side code here (browser APIs, JSX...)

/**
 * Creating a sidebar enables you to:
 - create an ordered group of docs
 - render a sidebar for each doc of that group
 - provide next/previous navigation

 The sidebars can be generated from the filesystem, or explicitly defined here.

 Create as many sidebars as you want.
 */
const sidebars: SidebarsConfig = {
  // MatrixInfer documentation sidebar
  tutorialSidebar: [
    'intro',
    {
      type: 'category',
      label: 'Getting Started',
      items: ['getting-started/quick-start', 'getting-started/installation'],
    },
    {
      type: 'category',
      label: 'Architecture',
      items: [
        'architecture/matrixinfer-architecture',
        'architecture/infer-controller',
        'architecture/infer-gateway',
        'architecture/autoscaler',
        'architecture/model-controller',
      ],
    },
    {
      type: 'category',
      label: 'General',
      items: ['general/prometheus', 'general/certmanager', 'general/faq'],
    },
    {
      type: 'category',
      label: 'User Guide',
      items: [
        'user-guide/gateway-routing',
        'user-guide/prefill-decode-disaggregation',
        'user-guide/multi-node-inference',
        'user-guide/autoscaler',
        'user-guide/rate-limit',
        'user-guide/runtime',
      ],
    },
    {
      type: 'category',
      label: 'Developer Guide',
      items: [
        'developer-guide/release',
        'developer-guide/modelinfer-rolling-update',
        'developer-guide/ci',
        'developer-guide/modelinfer-scaling',
      ],
    },
    {
      type: 'category',
      label: 'Timeline',
      items: ['timeline/roadmap', 'timeline/releases'],
    },
    {
      type: 'category',
      label: 'Reference',
      items: [
        {
          type: 'category',
          label: 'CRD Reference',
          items: [
            {
              type: 'doc',
              id: 'reference/crd/networking.matrixinfer.ai',
              label: 'Networking',
            },
            {
              type: 'doc',
              id: 'reference/crd/registry.matrixinfer.ai',
              label: 'Registry',
            },
            {
              type: 'doc',
              id: 'reference/crd/workload.matrixinfer.ai',
              label: 'Workload',
            },
<<<<<<< HEAD
          ],
        },
        {
          type: 'category',
          label: 'Minfer CLI',
          items: [
            { type: 'doc', id: 'reference/cli/minfer', label: 'Minfer' },
            { type: 'doc', id: 'reference/cli/minfer_create', label: 'Create' },
            { type: 'doc', id: 'reference/cli/minfer_get', label: 'Get' },
            {
              type: 'doc',
              id: 'reference/cli/minfer_describe',
              label: 'Describe',
            },
=======
>>>>>>> 9f939135
          ],
        },
      ],
    },
  ],
};

export default sidebars;<|MERGE_RESOLUTION|>--- conflicted
+++ resolved
@@ -87,7 +87,6 @@
               id: 'reference/crd/workload.matrixinfer.ai',
               label: 'Workload',
             },
-<<<<<<< HEAD
           ],
         },
         {
@@ -102,8 +101,6 @@
               id: 'reference/cli/minfer_describe',
               label: 'Describe',
             },
-=======
->>>>>>> 9f939135
           ],
         },
       ],
