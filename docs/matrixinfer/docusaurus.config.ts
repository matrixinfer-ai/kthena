--- conflicted
+++ resolved
@@ -47,13 +47,9 @@
           // Please change this to your repo.
           // Remove this to remove the "edit this page" links.
           editUrl:
-<<<<<<< HEAD
             'https://github.com/matrixinfer-ai/matrixinfer/tree/main/docs/matrixinfer/',
-=======
-            'https://github.com/facebook/docusaurus/tree/main/packages/create-docusaurus/templates/shared/',
           remarkPlugins: [remarkMath],
           rehypePlugins: [rehypeKatex],
->>>>>>> e32e366d
         },
         blog: {
           showReadingTime: true,
