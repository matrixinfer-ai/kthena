# Image URL to use all building/pushing image targets
<<<<<<< HEAD
IMG_GATEWAY ?= ghcr.io/matrixinfer-ai/infer-gateway:latest
IMG_MODELINFER ?= ghcr.io/matrixinfer-ai/infer-controller:latest
IMG_MODEL_CONTROLLER ?= ghcr.io/matrixinfer-ai/model-controller:latest
IMG_REGISTRY_WEBHOOK ?= ghcr.io/matrixinfer-ai/registry-webhook:latest
=======
HUB ?= ghcr.io/matrixinfer-ai
TAG ?= latest
>>>>>>> 97fcd6a9
# ENVTEST_K8S_VERSION refers to the version of kubebuilder assets to be downloaded by envtest binary.
ENVTEST_K8S_VERSION = 1.31.0
PROJECT_DIR := $(shell dirname $(abspath $(lastword $(MAKEFILE_LIST))))


# Get the currently used golang install path (in GOPATH/bin, unless GOBIN is set)
ifeq (,$(shell go env GOBIN))
GOBIN=$(shell go env GOPATH)/bin
else
GOBIN=$(shell go env GOBIN)
endif

# CONTAINER_TOOL defines the container tool to be used for building images.
# Be aware that the target commands are only tested with Docker which is
# scaffolded by default. However, you might want to replace it to use other
# tools. (i.e. podman)
CONTAINER_TOOL ?= docker

# Setting SHELL to bash allows bash commands to be executed by recipes.
# Options are set to exit when a recipe line exits non-zero or a piped command fails.
SHELL = /usr/bin/env bash -o pipefail
.SHELLFLAGS = -ec

.PHONY: all
all: build

##@ General

# The help target prints out all targets with their descriptions organized
# beneath their categories. The categories are represented by '##@' and the
# target descriptions by '##'. The awk command is responsible for reading the
# entire set of makefiles included in this invocation, looking for lines of the
# file as xyz: ## something, and then pretty-format the target and help. Then,
# if there's a line with ##@ something, that gets pretty-printed as a category.
# More info on the usage of ANSI control characters for terminal formatting:
# https://en.wikipedia.org/wiki/ANSI_escape_code#SGR_parameters
# More info on the awk command:
# http://linuxcommand.org/lc3_adv_awk.php

.PHONY: help
help: ## Display this help.
	@awk 'BEGIN {FS = ":.*##"; printf "\nUsage:\n  make \033[36m<target>\033[0m\n"} /^[a-zA-Z_0-9-]+:.*?##/ { printf "  \033[36m%-15s\033[0m %s\n", $$1, $$2 } /^##@/ { printf "\n\033[1m%s\033[0m\n", substr($$0, 5) } ' $(MAKEFILE_LIST)

##@ Development

.PHONY: gen-crd
gen-crd: controller-gen 
	$(CONTROLLER_GEN) crd paths="./pkg/apis/networking/..." output:crd:artifacts:config=manifests/crd/infer-gateway
	$(CONTROLLER_GEN) crd paths="./pkg/apis/workload/..." output:crd:artifacts:config=manifests/crd/infer-controller
	$(CONTROLLER_GEN) crd paths="./pkg/apis/registry/..." output:crd:artifacts:config=manifests/crd/model-controller
.PHONY: generate
generate: controller-gen code-generator gen-crd ## Generate code containing DeepCopy, DeepCopyInto, and DeepCopyObject method implementations.
	$(CONTROLLER_GEN) object:headerFile="hack/boilerplate.go.txt" paths="./..."
	go mod tidy
	./hack/update-codegen.sh

.PHONY: gen-check
gen-check: generate
	git diff --exit-code

# Use same code-generator version as k8s.io/api
CODEGEN_VERSION := $(shell go list -m -f '{{.Version}}' k8s.io/api)
CODEGEN = $(shell pwd)/bin/code-generator
CODEGEN_ROOT = $(shell go env GOMODCACHE)/k8s.io/code-generator@$(CODEGEN_VERSION)
.PHONY: code-generator
code-generator:
	@GOBIN=$(PROJECT_DIR)/bin GO111MODULE=on go install k8s.io/code-generator/cmd/client-gen@$(CODEGEN_VERSION)
	cp -f $(CODEGEN_ROOT)/generate-groups.sh $(PROJECT_DIR)/bin/
	cp -f $(CODEGEN_ROOT)/generate-internal-groups.sh $(PROJECT_DIR)/bin/
	cp -f $(CODEGEN_ROOT)/kube_codegen.sh $(PROJECT_DIR)/bin/

.PHONY: fmt
fmt: ## Run go fmt against code.
	go fmt ./...

.PHONY: vet
vet: ## Run go vet against code.
	go vet ./...

.PHONY: test
test: generate fmt vet envtest ## Run tests.
	KUBEBUILDER_ASSETS="$(shell $(ENVTEST) use $(ENVTEST_K8S_VERSION) --bin-dir $(LOCALBIN) -p path)" go test $$(go list ./... | grep -v /e2e) -coverprofile cover.out

# TODO(user): To use a different vendor for e2e tests, modify the setup under 'tests/e2e'.
# The default setup assumes Kind is pre-installed and builds/loads the Manager Docker image locally.
# Prometheus and CertManager are installed by default; skip with:
# - PROMETHEUS_INSTALL_SKIP=true
# - CERT_MANAGER_INSTALL_SKIP=true
.PHONY: test-e2e
test-e2e: generate fmt vet ## Run the e2e tests. Expected an isolated environment using Kind.
	@command -v kind >/dev/null 2>&1 || { \
		echo "Kind is not installed. Please install Kind manually."; \
		exit 1; \
	}
	@kind get clusters | grep -q 'kind' || { \
		echo "No Kind cluster is running. Please start a Kind cluster before running the e2e tests."; \
		exit 1; \
	}
	go test ./test/e2e/ -v -ginkgo.v

.PHONY: lint
lint: golangci-lint ## Run golangci-lint linter
	$(GOLANGCI_LINT) run

.PHONY: lint-fix
lint-fix: golangci-lint ## Run golangci-lint linter and perform fixes
	$(GOLANGCI_LINT) run --fix


<<<<<<< HEAD
.PHONY: build
build: generate fmt vet ## Build ai-gateway binary.
	go build -o bin/infer-gateway cmd/infer-gateway/main.go
	go build -o bin/registry-webhook cmd/registry-webhook/main.go

.PHONY: build-model-controller
build-model-controller: generate fmt vet
	go build -o bin/model-controller cmd/model-controller/main.go

.PHONY: build-registry-webhook
build-registry-webhook: generate fmt vet
	go build -o bin/registry-webhook cmd/registry-webhook/main.go
=======
IMG_MODELINFER ?= ${HUB}/infer-controller:${TAG}
IMG_MODELCONTROLLER ?= ${HUB}/model-controller:${TAG}
IMG_GATEWAY ?= ${HUB}/infer-gateway:${TAG}
>>>>>>> 97fcd6a9

.PHONY: docker-build-gateway
docker-build-gateway: generate
	$(CONTAINER_TOOL) build -t ${IMG_GATEWAY} -f docker/Dockerfile.gateway .

.PHONY: docker-build-modelinfer
docker-build-modelinfer: generate 
	$(CONTAINER_TOOL) build -t ${IMG_MODELINFER} -f docker/Dockerfile.modelinfer .

<<<<<<< HEAD
.PHONY: docker-build-model-controller
docker-build-model-controller: build-model-controller## Build docker image with the model controller.
	$(CONTAINER_TOOL) build -t ${IMG_MODEL_CONTROLLER} -f Dockerfile-model-controller .

.PHONY: docker-build-registry-webhook
docker-build-registry-webhook: build-registry-webhook## Build docker image with the model webhook.
	$(CONTAINER_TOOL) build -t ${IMG_REGISTRY_WEBHOOK} -f Dockerfile-registry-webhook .
=======
.PHONY: docker-build-modelcontroller
docker-build-modelcontroller: generate
	$(CONTAINER_TOOL) build -t ${IMG_MODELCONTROLLER} -f docker/Dockerfile.modelcontroller .
>>>>>>> 97fcd6a9

.PHONY: docker-push
docker-push: docker-build-gateway docker-build-modelinfer docker-build-modelcontroller ## Push all images to the registry.
	$(CONTAINER_TOOL) push ${IMG_GATEWAY}
	$(CONTAINER_TOOL) push ${IMG_MODELINFER}
<<<<<<< HEAD

.PHONY: docker-push-model-controller
docker-push-model-controller: ## Push docker image with the model controller.
	$(CONTAINER_TOOL) push ${IMG_MODEL_CONTROLLER}

.PHONY: docker-push-registry-webhook
docker-push-registry-webhook: ## Push docker image with the model webhook.
	$(CONTAINER_TOOL) push ${IMG_REGISTRY_WEBHOOK}
# PLATFORMS defines the target platforms for the ai-gateway image be built to provide support to multiple
# architectures. (i.e. make docker-buildx IMG=myregistry/mypoperator:0.0.1). To use this option you need to:
# - be able to use docker buildx. More info: https://docs.docker.com/build/buildx/
# - have enabled BuildKit. More info: https://docs.docker.com/develop/develop-images/build_enhancements/
# - be able to push the image to your registry (i.e. if you do not set a valid value via IMG=<myregistry/image:<tag>> then the export will fail)
# To adequately provide solutions that are compatible with multiple platforms, you should consider using this option.
PLATFORMS ?= linux/arm64,linux/amd64,linux/s390x,linux/ppc64le
=======
	$(CONTAINER_TOOL) push ${IMG_MODELCONTROLLER}

# PLATFORMS defines the target platforms for the images be built to provide support to multiple
# architectures.
PLATFORMS ?= linux/arm64,linux/amd64
>>>>>>> 97fcd6a9
.PHONY: docker-buildx
docker-buildx: ## Build and push docker image for cross-platform support
	$(CONTAINER_TOOL) buildx build \
		--platform ${PLATFORMS} \
		-t ${IMG_GATEWAY} \
		-f Dockerfile.gateway \
		--push .
	$(CONTAINER_TOOL) buildx build \
		--platform ${PLATFORMS}\
		-t ${IMG_MODELINFER} \
		-f Dockerfile.modelinfer \
		--push .
	$(CONTAINER_TOOL) buildx build \
		--platform ${PLATFORMS} \
		-t ${IMG_MODELCONTROLLER} \
		-f Dockerfile.modelcontroller \
		--push .

.PHONY: build-installer
build-installer: generate kustomize ## Generate a consolidated YAML with CRDs and deployment.
	mkdir -p dist
	cd config/manager && $(KUSTOMIZE) edit set image controller=${IMG}
	$(KUSTOMIZE) build config/default > dist/install.yaml

##@ Deployment

ifndef ignore-not-found
  ignore-not-found = false
endif

##@ Dependencies

## Location to install dependencies to
LOCALBIN ?= $(shell pwd)/bin
$(LOCALBIN):
	mkdir -p $(LOCALBIN)

## Tool Binaries
KUBECTL ?= kubectl
KUSTOMIZE ?= $(LOCALBIN)/kustomize
CONTROLLER_GEN ?= $(LOCALBIN)/controller-gen
ENVTEST ?= $(LOCALBIN)/setup-envtest
GOLANGCI_LINT = $(LOCALBIN)/golangci-lint

## Tool Versions
KUSTOMIZE_VERSION ?= v5.5.0
CONTROLLER_TOOLS_VERSION ?= v0.17.2
ENVTEST_VERSION ?= release-0.19
GOLANGCI_LINT_VERSION ?= v1.64.8

.PHONY: kustomize
kustomize: $(KUSTOMIZE) ## Download kustomize locally if necessary.
$(KUSTOMIZE): $(LOCALBIN)
	$(call go-install-tool,$(KUSTOMIZE),sigs.k8s.io/kustomize/kustomize/v5,$(KUSTOMIZE_VERSION))

.PHONY: envtest
envtest: $(ENVTEST) ## Download setup-envtest locally if necessary.
$(ENVTEST): $(LOCALBIN)
	$(call go-install-tool,$(ENVTEST),sigs.k8s.io/controller-runtime/tools/setup-envtest,$(ENVTEST_VERSION))

.PHONY: golangci-lint
golangci-lint: $(GOLANGCI_LINT) ## Download golangci-lint locally if necessary.
$(GOLANGCI_LINT): $(LOCALBIN)
	$(call go-install-tool,$(GOLANGCI_LINT),github.com/golangci/golangci-lint/cmd/golangci-lint,$(GOLANGCI_LINT_VERSION))

.PHONY: controller-gen
controller-gen: $(CONTROLLER_GEN) ## Download controller-gen locally if necessary.
$(CONTROLLER_GEN): $(LOCALBIN)
	$(call go-install-tool,$(CONTROLLER_GEN),sigs.k8s.io/controller-tools/cmd/controller-gen,$(CONTROLLER_TOOLS_VERSION))

# go-install-tool will 'go install' any package with custom target and name of binary, if it doesn't exist
# $1 - target path with name of binary
# $2 - package url which can be installed
# $3 - specific version of package
define go-install-tool
@[ -f "$(1)-$(3)" ] || { \
set -e; \
package=$(2)@$(3) ;\
echo "Downloading $${package}" ;\
rm -f $(1) || true ;\
GOBIN=$(LOCALBIN) go install $${package} ;\
mv $(1) $(1)-$(3) ;\
} ;\
ln -sf $(1)-$(3) $(1)
endef<|MERGE_RESOLUTION|>--- conflicted
+++ resolved
@@ -1,13 +1,6 @@
 # Image URL to use all building/pushing image targets
-<<<<<<< HEAD
-IMG_GATEWAY ?= ghcr.io/matrixinfer-ai/infer-gateway:latest
-IMG_MODELINFER ?= ghcr.io/matrixinfer-ai/infer-controller:latest
-IMG_MODEL_CONTROLLER ?= ghcr.io/matrixinfer-ai/model-controller:latest
-IMG_REGISTRY_WEBHOOK ?= ghcr.io/matrixinfer-ai/registry-webhook:latest
-=======
 HUB ?= ghcr.io/matrixinfer-ai
 TAG ?= latest
->>>>>>> 97fcd6a9
 # ENVTEST_K8S_VERSION refers to the version of kubebuilder assets to be downloaded by envtest binary.
 ENVTEST_K8S_VERSION = 1.31.0
 PROJECT_DIR := $(shell dirname $(abspath $(lastword $(MAKEFILE_LIST))))
@@ -117,24 +110,9 @@
 	$(GOLANGCI_LINT) run --fix
 
 
-<<<<<<< HEAD
-.PHONY: build
-build: generate fmt vet ## Build ai-gateway binary.
-	go build -o bin/infer-gateway cmd/infer-gateway/main.go
-	go build -o bin/registry-webhook cmd/registry-webhook/main.go
-
-.PHONY: build-model-controller
-build-model-controller: generate fmt vet
-	go build -o bin/model-controller cmd/model-controller/main.go
-
-.PHONY: build-registry-webhook
-build-registry-webhook: generate fmt vet
-	go build -o bin/registry-webhook cmd/registry-webhook/main.go
-=======
 IMG_MODELINFER ?= ${HUB}/infer-controller:${TAG}
 IMG_MODELCONTROLLER ?= ${HUB}/model-controller:${TAG}
 IMG_GATEWAY ?= ${HUB}/infer-gateway:${TAG}
->>>>>>> 97fcd6a9
 
 .PHONY: docker-build-gateway
 docker-build-gateway: generate
@@ -144,47 +122,19 @@
 docker-build-modelinfer: generate 
 	$(CONTAINER_TOOL) build -t ${IMG_MODELINFER} -f docker/Dockerfile.modelinfer .
 
-<<<<<<< HEAD
-.PHONY: docker-build-model-controller
-docker-build-model-controller: build-model-controller## Build docker image with the model controller.
-	$(CONTAINER_TOOL) build -t ${IMG_MODEL_CONTROLLER} -f Dockerfile-model-controller .
-
-.PHONY: docker-build-registry-webhook
-docker-build-registry-webhook: build-registry-webhook## Build docker image with the model webhook.
-	$(CONTAINER_TOOL) build -t ${IMG_REGISTRY_WEBHOOK} -f Dockerfile-registry-webhook .
-=======
 .PHONY: docker-build-modelcontroller
 docker-build-modelcontroller: generate
 	$(CONTAINER_TOOL) build -t ${IMG_MODELCONTROLLER} -f docker/Dockerfile.modelcontroller .
->>>>>>> 97fcd6a9
 
 .PHONY: docker-push
 docker-push: docker-build-gateway docker-build-modelinfer docker-build-modelcontroller ## Push all images to the registry.
 	$(CONTAINER_TOOL) push ${IMG_GATEWAY}
 	$(CONTAINER_TOOL) push ${IMG_MODELINFER}
-<<<<<<< HEAD
-
-.PHONY: docker-push-model-controller
-docker-push-model-controller: ## Push docker image with the model controller.
-	$(CONTAINER_TOOL) push ${IMG_MODEL_CONTROLLER}
-
-.PHONY: docker-push-registry-webhook
-docker-push-registry-webhook: ## Push docker image with the model webhook.
-	$(CONTAINER_TOOL) push ${IMG_REGISTRY_WEBHOOK}
-# PLATFORMS defines the target platforms for the ai-gateway image be built to provide support to multiple
-# architectures. (i.e. make docker-buildx IMG=myregistry/mypoperator:0.0.1). To use this option you need to:
-# - be able to use docker buildx. More info: https://docs.docker.com/build/buildx/
-# - have enabled BuildKit. More info: https://docs.docker.com/develop/develop-images/build_enhancements/
-# - be able to push the image to your registry (i.e. if you do not set a valid value via IMG=<myregistry/image:<tag>> then the export will fail)
-# To adequately provide solutions that are compatible with multiple platforms, you should consider using this option.
-PLATFORMS ?= linux/arm64,linux/amd64,linux/s390x,linux/ppc64le
-=======
 	$(CONTAINER_TOOL) push ${IMG_MODELCONTROLLER}
 
 # PLATFORMS defines the target platforms for the images be built to provide support to multiple
 # architectures.
 PLATFORMS ?= linux/arm64,linux/amd64
->>>>>>> 97fcd6a9
 .PHONY: docker-buildx
 docker-buildx: ## Build and push docker image for cross-platform support
 	$(CONTAINER_TOOL) buildx build \
