--- conflicted
+++ resolved
@@ -1,13 +1,7 @@
-<<<<<<< HEAD
-pluginConfig:
-  - name: least-request
-    args:
-=======
 scheduler:
   pluginConfig:
   - name: least-request
-    args: 
->>>>>>> 01062b94
+    args:
       maxWaitingRequests: 10
   - name: least-latency
     args:
@@ -17,24 +11,6 @@
       blockSizeToHash: 64
       maxBlocksToMatch: 128
       maxHashCacheSize: 50000
-<<<<<<< HEAD
-plugins:
-  Filter:
-    enabled:
-      - least-request
-    disabled:
-      - lora-affinity
-  Score:
-    enabled:
-      - name: least-request
-        weight: 1
-      - name: gpu-usage
-        weight: 1
-      - name: least-latency
-        weight: 1
-      - name: prefix-cache
-        weight: 1
-=======
   plugins:
     Filter:
       enabled:
@@ -45,10 +21,9 @@
       enabled:
         - name: least-request
           weight: 1
-        - name: kv-cache
+        - name: gpu-usage
           weight: 1
         - name: least-latency
           weight: 1
         - name: prefix-cache
-          weight: 1
->>>>>>> 01062b94
+          weight: 1