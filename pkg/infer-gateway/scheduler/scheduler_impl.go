/*
Copyright MatrixInfer-AI Authors.

Licensed under the Apache License, Version 2.0 (the "License");
you may not use this file except in compliance with the License.
You may obtain a copy of the License at

    http://www.apache.org/licenses/LICENSE-2.0

Unless required by applicable law or agreed to in writing, software
distributed under the License is distributed on an "AS IS" BASIS,
WITHOUT WARRANTIES OR CONDITIONS OF ANY KIND, either express or implied.
See the License for the specific language governing permissions and
limitations under the License.
*/

package scheduler

import (
	"fmt"
	"math"

	"github.com/sirupsen/logrus"

	aiv1alpha1 "matrixinfer.ai/matrixinfer/pkg/apis/networking/v1alpha1"
	"matrixinfer.ai/matrixinfer/pkg/infer-gateway/datastore"
	"matrixinfer.ai/matrixinfer/pkg/infer-gateway/logger"
	"matrixinfer.ai/matrixinfer/pkg/infer-gateway/scheduler/framework"
	"matrixinfer.ai/matrixinfer/pkg/infer-gateway/scheduler/plugins"
	"matrixinfer.ai/matrixinfer/pkg/infer-gateway/utils"
)

var (
	log = logger.NewLogger("scheduler")
)

type SchedulerImpl struct {
	store datastore.Store

	filterPlugins []framework.FilterPlugin
	scorePlugins  []*scorePlugin

	postHooks []framework.PostHook
}

type scorePlugin struct {
	plugin framework.ScorePlugin
	weight int
}

func NewScheduler(store datastore.Store) Scheduler {
	prefixCache := plugins.NewPrefixCache(store)
	return &SchedulerImpl{
		store: store,
		filterPlugins: []framework.FilterPlugin{
			// TODO: enable lora affinity when models from metrics are available.
			// plugins.NewLoraAffinity(),
			plugins.NewLeastRequest(),
		},
		scorePlugins: []*scorePlugin{
			// TODO: set the weight of each plugin properly.
			{
				plugin: plugins.NewLeastRequest(),
				weight: 1,
			},
			{
				plugin: plugins.NewGPUCacheUsage(),
				weight: 1,
			},
			{
				plugin: plugins.NewLeastLatency(),
				weight: 1,
			},
			{
				plugin: prefixCache,
				weight: 1,
			},
		},
		postHooks: []framework.PostHook{
			prefixCache,
		},
	}
}

func (s *SchedulerImpl) Schedule(req map[string]interface{}, pods []*datastore.PodInfo, pdGroup *aiv1alpha1.PDGroup) (*TargetPods, error) {
	if len(pods) == 0 {
		return nil, fmt.Errorf("pods shouldn't be empty")
	}

	prompt, err := utils.GetPrompt(req)
	if err != nil {
		return nil, err
	}

	ctx := &framework.Context{
<<<<<<< HEAD
		Model: req["model"].(string),
		Prompt: req["prompt"].(string),
=======
		Model:  req["model"].(string),
		Prompt: prompt,
>>>>>>> 9197a4cf
	}
	if userStr, ok := req["user"].(string); ok {
        ctx.User = &userStr 
    }

	pods, err = s.RunFilterPlugins(pods, ctx)
	if err != nil {
		return nil, err
	}

	originalPods := make([]*datastore.PodInfo, len(pods))
	copy(originalPods, pods)

	var pdFilter framework.FilterPlugin
	if pdGroup != nil {
		// Initialize PDFilter plugin if PD disaggregation is enabled.

		// First filter out decode pods.
		// NOTE: Further optimization can be done on whether to filter out decode pod or prefill pod first,
		// or even how to select the best PD group.
		pdFilter = plugins.NewPDFilter(pdGroup.DecodeLabels, pdGroup.PrefillLabels, pdGroup.GroupKey)
		pods = pdFilter.Filter(ctx, pods)

		if len(pods) == 0 {
			return nil, fmt.Errorf("no decode pod found")
		}
	}

	log.Debugf("Running score plugins for decode pod")
	scores, err := s.RunScorePlugins(pods, ctx)
	if err != nil {
		return nil, err
	}

	maxScore := math.MinInt
	best := pods[0]
	for pod, score := range scores {
		if score > maxScore {
			maxScore = score
			best = pod
		}
	}

	ctx.DecodePod = best

	if pdGroup != nil {
		// Filter prefill pods if PD disaggregation is enabled.
		// Also make sure the prefill pod is in the same infer group of decode pod we get before.
		originalPods = pdFilter.Filter(ctx, originalPods)

		if len(originalPods) == 0 {
			return nil, fmt.Errorf("no prefill pod found")
		}

		log.Debugf("Running score plugins for prefill pod")
		scores, err = s.RunScorePlugins(originalPods, ctx)
		if err != nil {
			return nil, err
		}

		maxScore = math.MinInt
		best = originalPods[0]
		for pod, score := range scores {
			if score > maxScore {
				maxScore = score
				best = pod
			}
		}

		ctx.PrefillPod = best
	}

	// TODO: return several best scorred pods to do fallback in case failure.

	s.RunPostHooks(ctx)

	return &TargetPods{
		DecodePod:  ctx.DecodePod,
		PrefillPod: ctx.PrefillPod,
	}, nil
}

func (s *SchedulerImpl) RunFilterPlugins(pods []*datastore.PodInfo, ctx *framework.Context) ([]*datastore.PodInfo, error) {
	for _, filterPlugin := range s.filterPlugins {
		pods = filterPlugin.Filter(ctx, pods)
		if len(pods) == 0 {
			return nil, fmt.Errorf("pods have all been filtered out by %q", filterPlugin.Name())
		}
	}

	return pods, nil
}

func (s *SchedulerImpl) RunScorePlugins(pods []*datastore.PodInfo, ctx *framework.Context) (map[*datastore.PodInfo]int, error) {
	res := make(map[*datastore.PodInfo]int)
	for _, scorePlugin := range s.scorePlugins {
		scores := scorePlugin.plugin.Score(ctx, pods)
		log.Debugf("ScorePlugin: %s", scorePlugin.plugin.Name())
		for k, v := range scores {
			if k.Pod != nil {
				log.Debugf("  Pod: %s/%s, Score: %d", k.Pod.Namespace, k.Pod.Name, v)
			}
			if _, ok := res[k]; !ok {
				res[k] = v * scorePlugin.weight
			} else {
				res[k] += v * scorePlugin.weight
			}
		}
	}

	if log.Logger != nil && log.Logger.IsLevelEnabled(logrus.DebugLevel) {
		log.Debugf("Final Pod Scores:")
		for k, v := range res {
			if k.Pod != nil {
				log.Debugf("  Pod: %s/%s, Final Score: %d", k.Pod.Namespace, k.Pod.Name, v)
			}
		}
	}

	return res, nil
}

func (s *SchedulerImpl) RunPostHooks(ctx *framework.Context) {
	for _, hook := range s.postHooks {
		hook.PostSchedule(ctx)
	}
}<|MERGE_RESOLUTION|>--- conflicted
+++ resolved
@@ -91,19 +91,14 @@
 	if err != nil {
 		return nil, err
 	}
-
-	ctx := &framework.Context{
-<<<<<<< HEAD
-		Model: req["model"].(string),
-		Prompt: req["prompt"].(string),
-=======
-		Model:  req["model"].(string),
-		Prompt: prompt,
->>>>>>> 9197a4cf
-	}
 	if userStr, ok := req["user"].(string); ok {
         ctx.User = &userStr 
     }
+
+	ctx := &framework.Context{
+		Model:  req["model"].(string),
+		Prompt: prompt,
+	}
 
 	pods, err = s.RunFilterPlugins(pods, ctx)
 	if err != nil {
