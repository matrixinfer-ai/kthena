package framework

import (
	"matrixinfer.ai/matrixinfer/pkg/infer-gateway/datastore"
)

// Context stores information which maybe useful in Filter or Score plugins.
type Context struct {
<<<<<<< HEAD
	Model string
	User *string
	Message string
=======
	Model  string
	Prompt string

	Hashes []uint64

	DecodePod  *datastore.PodInfo
	PrefillPod *datastore.PodInfo
>>>>>>> 3d959034
}

// FilterPlugin is an interface that is used to filter valid pods that can be sent request to.
type FilterPlugin interface {
	Name() string
	Filter(ctx *Context, pods []*datastore.PodInfo) []*datastore.PodInfo
}

// ScorePlugin is an interface that is used to rank pods that have passed the filter plugins.
// Note each plugin should generate score for a pod within [0, 100]
type ScorePlugin interface {
	Name() string
	Score(ctx *Context, pods []*datastore.PodInfo) map[*datastore.PodInfo]int
}

// PostHook is an interface that is executed after the scheduling is complete.
type PostHook interface {
	Name() string
	PostSchedule(ctx *Context)
}<|MERGE_RESOLUTION|>--- conflicted
+++ resolved
@@ -6,19 +6,14 @@
 
 // Context stores information which maybe useful in Filter or Score plugins.
 type Context struct {
-<<<<<<< HEAD
 	Model string
 	User *string
-	Message string
-=======
-	Model  string
 	Prompt string
 
 	Hashes []uint64
 
 	DecodePod  *datastore.PodInfo
 	PrefillPod *datastore.PodInfo
->>>>>>> 3d959034
 }
 
 // FilterPlugin is an interface that is used to filter valid pods that can be sent request to.
