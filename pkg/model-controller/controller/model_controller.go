/*
Copyright MatrixInfer-AI Authors.

Licensed under the Apache License, Version 2.0 (the "License");
you may not use this file except in compliance with the License.
You may obtain a copy of the License at

    http://www.apache.org/licenses/LICENSE-2.0

Unless required by applicable law or agreed to in writing, software
distributed under the License is distributed on an "AS IS" BASIS,
WITHOUT WARRANTIES OR CONDITIONS OF ANY KIND, either express or implied.
See the License for the specific language governing permissions and
limitations under the License.
*/

package controller

import (
	"bytes"
	"context"
	"encoding/json"
	"fmt"
<<<<<<< HEAD
	"io"
	"k8s.io/apimachinery/pkg/labels"
	listerv1 "k8s.io/client-go/listers/core/v1"
	"net/http"
	"reflect"
	"strings"
	"time"

	corev1 "k8s.io/api/core/v1"
	"k8s.io/apimachinery/pkg/api/equality"
	"k8s.io/apimachinery/pkg/api/errors"
=======

	"k8s.io/apimachinery/pkg/labels"
	"k8s.io/apimachinery/pkg/selection"
	icUtils "matrixinfer.ai/matrixinfer/pkg/infer-controller/utils"
	"matrixinfer.ai/matrixinfer/pkg/model-controller/convert"
	"matrixinfer.ai/matrixinfer/pkg/model-controller/utils"
>>>>>>> bd178178

	"k8s.io/apimachinery/pkg/api/equality"
	apierrors "k8s.io/apimachinery/pkg/api/errors"
	workloadLister "matrixinfer.ai/matrixinfer/client-go/listers/workload/v1alpha1"

	"k8s.io/apimachinery/pkg/api/meta"
	metav1 "k8s.io/apimachinery/pkg/apis/meta/v1"
	utilruntime "k8s.io/apimachinery/pkg/util/runtime"
	"k8s.io/client-go/informers"
	"k8s.io/client-go/kubernetes"
	"k8s.io/client-go/tools/cache"
	"k8s.io/client-go/util/workqueue"
	"k8s.io/klog/v2"
	clientset "matrixinfer.ai/matrixinfer/client-go/clientset/versioned"
	informersv1alpha1 "matrixinfer.ai/matrixinfer/client-go/informers/externalversions"
	registryLister "matrixinfer.ai/matrixinfer/client-go/listers/registry/v1alpha1"
	registryv1alpha1 "matrixinfer.ai/matrixinfer/pkg/apis/registry/v1alpha1"
	workload "matrixinfer.ai/matrixinfer/pkg/apis/workload/v1alpha1"
	"matrixinfer.ai/matrixinfer/pkg/model-controller/config"
	"sigs.k8s.io/controller-runtime/pkg/client"
)

const (
	ModelInitsReason    = "ModelInits"
	ModelUpdatingReason = "ModelUpdating"
	ModelActiveReason   = "ModelActive"
	ConfigMapName       = "model-controller-config"
)

type ModelController struct {
	// Client for k8s. Use it to call K8S API
	kubeClient kubernetes.Interface
	// client for custom resource
	client clientset.Interface

<<<<<<< HEAD
	syncHandler         func(ctx context.Context, miKey string) error
	modelsLister        registryLister.ModelLister
	modelsInformer      cache.Controller
	modelInfersLister   workloadLister.ModelInferLister
	modelInfersInformer cache.Controller
	podsLister          listerv1.PodLister
	podsInformer        cache.SharedIndexInformer
	kubeInformerFactory informers.SharedInformerFactory
	workQueue           workqueue.TypedRateLimitingInterface[any]
=======
	syncHandler                       func(ctx context.Context, miKey string) error
	modelsLister                      registryLister.ModelLister
	modelsInformer                    cache.Controller
	modelInfersLister                 workloadLister.ModelInferLister
	modelInfersInformer               cache.SharedIndexInformer
	autoscalingPoliciesLister         registryLister.AutoscalingPolicyLister
	autoscalingPoliciesInformer       cache.SharedIndexInformer
	autoscalingPolicyBindingsLister   registryLister.AutoscalingPolicyBindingLister
	autoscalingPolicyBindingsInformer cache.SharedIndexInformer
	workQueue                         workqueue.TypedRateLimitingInterface[any]
>>>>>>> bd178178
}

func (mc *ModelController) Run(ctx context.Context, workers int) {
	defer utilruntime.HandleCrash()
	defer mc.workQueue.ShutDown()

	// start informers
	go mc.modelsInformer.RunWithContext(ctx)
	go mc.modelInfersInformer.RunWithContext(ctx)
<<<<<<< HEAD
	go mc.podsInformer.RunWithContext(ctx)

	// start Kubernetes informer factory
	go mc.kubeInformerFactory.Start(ctx.Done())
=======
	go mc.autoscalingPoliciesInformer.RunWithContext(ctx)
	go mc.autoscalingPolicyBindingsInformer.RunWithContext(ctx)
>>>>>>> bd178178

	cache.WaitForCacheSync(ctx.Done(),
		mc.modelsInformer.HasSynced,
		mc.modelInfersInformer.HasSynced,
<<<<<<< HEAD
		mc.podsInformer.HasSynced,
=======
		mc.autoscalingPoliciesInformer.HasSynced,
		mc.autoscalingPolicyBindingsInformer.HasSynced,
>>>>>>> bd178178
	)

	klog.Info("start model controller")
	for i := 0; i < workers; i++ {
		go mc.worker(ctx)
	}
	<-ctx.Done()
	klog.Info("shut down model controller")
}

func (mc *ModelController) worker(ctx context.Context) {
	for mc.processNextWorkItem(ctx) {
	}
}

func (mc *ModelController) processNextWorkItem(ctx context.Context) bool {
	key, quit := mc.workQueue.Get()
	if quit {
		return false
	}
	defer mc.workQueue.Done(key)

	err := mc.syncHandler(ctx, key.(string))
	if err == nil {
		mc.workQueue.Forget(key)
		return true
	}

	utilruntime.HandleError(fmt.Errorf("sync %q failed with %v", key, err))
	mc.workQueue.AddRateLimited(key)

	return true
}

func (mc *ModelController) createModel(obj any) {
	model, ok := obj.(*registryv1alpha1.Model)
	if !ok {
		klog.Error("failed to parse Model when createModel")
		return
	}
	klog.V(4).Info("Creating", "model", klog.KObj(model))
	mc.enqueueModel(model)
}

func (mc *ModelController) enqueueModel(model *registryv1alpha1.Model) {
	if key, err := cache.MetaNamespaceKeyFunc(model); err != nil {
		utilruntime.HandleError(err)
	} else {
		mc.workQueue.Add(key)
	}
}

func (mc *ModelController) updateModel(old any, new any) {
	newModel, ok := new.(*registryv1alpha1.Model)
	if !ok {
		klog.Error("failed to parse new Model type when updateModel")
		return
	}
	oldModel, ok := old.(*registryv1alpha1.Model)
	if !ok {
		klog.Error("failed to parse old Model when updateModel")
		return
	}

	// When observed generation not equal to generation, reconcile model
	if oldModel.Status.ObservedGeneration != newModel.Generation {
		// Check for LoRA adapter updates before normal reconciliation
		if mc.hasOnlyLoraAdaptersChanged(oldModel, newModel) {
			// Handle LoRA adapter update without triggering full reconciliation
			ctx := context.Background()
			if err := mc.handleLoraAdapterUpdate(ctx, oldModel, newModel); err != nil {
				klog.Errorf("Failed to handle LoRA adapter update: %v", err)
			}
			return
		}
		mc.enqueueModel(newModel)
	}
}

func (mc *ModelController) deleteModel(obj any) {
	model, ok := obj.(*registryv1alpha1.Model)
	if !ok {
		klog.Error("failed to parse Model when deleteModel")
		return
	}
	klog.Infof("Delete model: %s", model.Name)
}

// reconcile is part of the main kubernetes reconciliation loop which aims to
// move the current state of the cluster closer to the desired state.
func (mc *ModelController) reconcile(ctx context.Context, namespaceAndName string) error {
	namespace, name, err := cache.SplitMetaNamespaceKey(namespaceAndName)
	if err != nil {
		return fmt.Errorf("invalid resource key: %s", err)
	}
	model, err := mc.modelsLister.Models(namespace).Get(name)
	if err != nil {
		return client.IgnoreNotFound(err)
	}
	// TODO: Expect no distinction between create phase and update phase
	klog.InfoS("Start to process model", "namespace", namespace, "model name", model.Name, "model status", model.Status)
	if len(model.Status.Conditions) == 0 {
		if err := mc.createModelInfer(ctx, model); err != nil {
			return err
		}
		if err := mc.createModelServer(ctx, model); err != nil {
			return err
		}
		if err := mc.createModelRoute(ctx, model); err != nil {
			return err
		}
		if err := mc.createAutoscalingPolicyAndBinding(ctx, model); err != nil {
			return err
		}
		meta.SetStatusCondition(&model.Status.Conditions, newCondition(string(registryv1alpha1.ModelStatusConditionTypeInitializing),
			metav1.ConditionTrue, ModelInitsReason, "Model is initializing"))
		if err := mc.updateModelStatus(ctx, model); err != nil {
			klog.Errorf("update model status failed: %v", err)
			return err
		}
	}
	if model.Generation != model.Status.ObservedGeneration {
		klog.Info("model generation is not equal to observed generation, update model infer")
		if err := mc.setModelUpdateCondition(ctx, model); err != nil {
			return err
		}
		if err := mc.updateModelInfer(ctx, model); err != nil {
			return err
		}
		if err := mc.updateModelServer(ctx, model); err != nil {
			return err
		}
		if err := mc.updateModelRoute(ctx, model); err != nil {
			return err
		}
		if err := mc.updateAutoscalingPolicyAndBinding(ctx, model); err != nil {
			return err
		}
	}
	modelInferActive, err := mc.isModelInferActive(model)
	if err != nil || !modelInferActive {
		return err
	}
	if err := mc.setModelActiveCondition(ctx, model); err != nil {
		return err
	}
	return nil
}

// hasOnlyLoraAdaptersChanged checks if only LoRA adapters have changed between old and new model
func (mc *ModelController) hasOnlyLoraAdaptersChanged(oldModel, newModel *registryv1alpha1.Model) bool {
	if len(oldModel.Spec.Backends) != len(newModel.Spec.Backends) {
		return false
	}

	hasLoraChanges := false

	for i, newBackend := range newModel.Spec.Backends {
		oldBackend := oldModel.Spec.Backends[i]

		// Create copies without LoraAdapters for comparison
		oldBackendCopy := oldBackend.DeepCopy()
		newBackendCopy := newBackend.DeepCopy()
		oldBackendCopy.LoraAdapters = nil
		newBackendCopy.LoraAdapters = nil

		// If anything other than LoraAdapters changed, return false
		if !reflect.DeepEqual(oldBackendCopy, newBackendCopy) {
			return false
		}

		// Check if LoraAdapters changed for VLLM backends
		if newBackend.Type == registryv1alpha1.ModelBackendTypeVLLM {
			if !reflect.DeepEqual(oldBackend.LoraAdapters, newBackend.LoraAdapters) {
				hasLoraChanges = true
			}
		}
	}

	return hasLoraChanges
}

// handleLoraAdapterUpdate handles LoRA adapter updates for VLLM backends
func (mc *ModelController) handleLoraAdapterUpdate(ctx context.Context, oldModel, newModel *registryv1alpha1.Model) error {
	klog.Info("Detected LoRA adapter changes, attempting runtime update")

	for i, newBackend := range newModel.Spec.Backends {
		if newBackend.Type != registryv1alpha1.ModelBackendTypeVLLM {
			continue
		}

		oldBackend := oldModel.Spec.Backends[i]

		// Get ModelInfer for this backend using the correct naming convention
		modelInferName := fmt.Sprintf("%s-%d-%s-instance", newModel.Name, i, strings.ToLower(string(newBackend.Type)))
		modelInfer, err := mc.client.WorkloadV1alpha1().ModelInfers(newModel.Namespace).Get(ctx, modelInferName, metav1.GetOptions{})
		if err != nil {
			klog.Errorf("Failed to get ModelInfer %s: %v", modelInferName, err)
			continue
		}

		// Check if ModelInfer is ready
		if !mc.isModelInferReady(modelInfer) {
			klog.Warningf("ModelInfer %s is not ready, skipping LoRA adapter update", modelInferName)
			continue
		}

		// Handle LoRA adapter changes
		if err := mc.updateLoraAdapters(ctx, newModel, &newBackend, &oldBackend, modelInfer); err != nil {
			klog.Errorf("Failed to update LoRA adapters for backend %s: %v", newBackend.Name, err)
			return err
		}
	}

	return nil
}

// isModelInferReady checks if ModelInfer is ready for LoRA adapter updates
func (mc *ModelController) isModelInferReady(modelInfer *workload.ModelInfer) bool {
	return modelInfer.Status.AvailableReplicas > 0
}

// updateLoraAdapters updates LoRA adapters for a specific backend
func (mc *ModelController) updateLoraAdapters(ctx context.Context, model *registryv1alpha1.Model, newBackend, oldBackend *registryv1alpha1.ModelBackend, modelInfer *workload.ModelInfer) error {
	// Get runtime service URL
	runtimeURL, err := mc.getModelInferRuntimeURL(modelInfer, newBackend)
	if err != nil {
		return fmt.Errorf("failed to get runtime URL for ModelInfer %s: %v", modelInfer.Name, err)
	}

	// Unload old adapters that are not in the new list
	oldAdapterMap := make(map[string]registryv1alpha1.LoraAdapter)
	for _, adapter := range oldBackend.LoraAdapters {
		oldAdapterMap[adapter.Name] = adapter
	}

	newAdapterMap := make(map[string]registryv1alpha1.LoraAdapter)
	for _, adapter := range newBackend.LoraAdapters {
		newAdapterMap[adapter.Name] = adapter
	}

	// Unload adapters that are no longer needed
	for adapterName := range oldAdapterMap {
		if _, exists := newAdapterMap[adapterName]; !exists {
			if err := mc.unloadLoraAdapter(ctx, runtimeURL, adapterName); err != nil {
				klog.Errorf("Failed to unload LoRA adapter %s: %v", adapterName, err)
				// Continue with other adapters even if one fails
			}
		}
	}

	// Load new or updated adapters
	for _, adapter := range newBackend.LoraAdapters {
		oldAdapter, existed := oldAdapterMap[adapter.Name]

		// Load adapter if it's new or if the artifact URL changed
		if !existed || oldAdapter.ArtifactURL != adapter.ArtifactURL {
			if err := mc.loadLoraAdapter(ctx, runtimeURL, adapter, newBackend); err != nil {
				klog.Errorf("Failed to load LoRA adapter %s: %v", adapter.Name, err)
				return err
			}
		}
	}

	return nil
}

// getModelInferRuntimeURL constructs the runtime service URL for a ModelInfer using pod IP
func (mc *ModelController) getModelInferRuntimeURL(modelInfer *workload.ModelInfer, backend *registryv1alpha1.ModelBackend) (string, error) {
	// Get port from backend environment variables with default fallback to 8100
	port := utils.GetEnvPortOrDefault(backend, "RUNTIME_PORT", 8100)

	// Get the first available pod IP for this ModelInfer
	podIP, err := mc.getModelInferPodIP(modelInfer)
	if err != nil {
		return "", fmt.Errorf("failed to get pod IP for ModelInfer %s: %v", modelInfer.Name, err)
	}

	return fmt.Sprintf("http://%s:%d", podIP, port), nil
}

// getModelInferPodIP gets the IP of the first available pod for a ModelInfer
func (mc *ModelController) getModelInferPodIP(modelInfer *workload.ModelInfer) (string, error) {
	// Use PodLister to get pods with the ModelInfer label
	labelSelector := labels.SelectorFromSet(labels.Set{
		workload.ModelInferNameLabelKey: modelInfer.Name,
	})

	podList, err := mc.podsLister.Pods(modelInfer.Namespace).List(labelSelector)
	if err != nil {
		return "", fmt.Errorf("failed to list pods: %v", err)
	}

	if len(podList) == 0 {
		return "", fmt.Errorf("no pods found for ModelInfer %s", modelInfer.Name)
	}

	// Find the first running pod with an IP
	for _, pod := range podList {
		if pod.Status.Phase == corev1.PodRunning && pod.Status.PodIP != "" {
			return pod.Status.PodIP, nil
		}
	}

	return "", fmt.Errorf("no running pods with IP found for ModelInfer %s", modelInfer.Name)
}

// loadLoraAdapter calls the load_lora_adapter API
func (mc *ModelController) loadLoraAdapter(ctx context.Context, runtimeURL string, adapter registryv1alpha1.LoraAdapter, backend *registryv1alpha1.ModelBackend) error {
	url := fmt.Sprintf("%s/v1/load_lora_adapter", runtimeURL)
	outputDir := utils.GetCachePath(backend.CacheURI) + utils.GetMountPath(adapter.ArtifactURL)

	requestBody := map[string]interface{}{
		"lora_name":      adapter.Name,
		"source":         adapter.ArtifactURL,
		"output_dir":     outputDir,
		"async_download": false, // Use synchronous download for better error handling
	}

	jsonBody, err := json.Marshal(requestBody)
	if err != nil {
		return fmt.Errorf("failed to marshal request body: %v", err)
	}

	// Create HTTP request with timeout
	client := &http.Client{
		Timeout: 5 * time.Minute, // 5 minute timeout for LoRA adapter loading
	}

	req, err := http.NewRequestWithContext(ctx, "POST", url, bytes.NewBuffer(jsonBody))
	if err != nil {
		return fmt.Errorf("failed to create HTTP request: %v", err)
	}

	req.Header.Set("Content-Type", "application/json")

	klog.Infof("Loading LoRA adapter %s from %s", adapter.Name, adapter.ArtifactURL)

	// Send request
	resp, err := client.Do(req)
	if err != nil {
		return fmt.Errorf("failed to send HTTP request: %v", err)
	}
	defer resp.Body.Close()

	if resp.StatusCode != http.StatusOK && resp.StatusCode != http.StatusAccepted {
		// Read response body to get detailed error message
		bodyBytes, err := io.ReadAll(resp.Body)
		if err != nil {
			klog.Errorf("Failed to read response body: %v", err)
			return fmt.Errorf("load LoRA adapter failed with status code: %d", resp.StatusCode)
		}

		errorDetail := string(bodyBytes)
		klog.Errorf("Load LoRA adapter failed - Status: %d, Response: %s", resp.StatusCode, errorDetail)
		return fmt.Errorf("load LoRA adapter failed with status code: %d, error: %s", resp.StatusCode, errorDetail)
	}

	klog.Infof("Successfully loaded LoRA adapter %s", adapter.Name)
	return nil
}

// unloadLoraAdapter calls the unload_lora_adapter API
func (mc *ModelController) unloadLoraAdapter(ctx context.Context, runtimeURL string, adapterName string) error {
	url := fmt.Sprintf("%s/v1/unload_lora_adapter", runtimeURL)

	requestBody := map[string]interface{}{
		"lora_name": adapterName,
	}

	jsonBody, err := json.Marshal(requestBody)
	if err != nil {
		return fmt.Errorf("failed to marshal request body: %v", err)
	}

	client := &http.Client{
		Timeout: 30 * time.Second, // 30 second timeout for unloading
	}

	req, err := http.NewRequestWithContext(ctx, "POST", url, bytes.NewBuffer(jsonBody))
	if err != nil {
		return fmt.Errorf("failed to create HTTP request: %v", err)
	}

	req.Header.Set("Content-Type", "application/json")

	klog.Infof("Unloading LoRA adapter %s", adapterName)

	resp, err := client.Do(req)
	if err != nil {
		return fmt.Errorf("failed to send HTTP request: %v", err)
	}
	defer resp.Body.Close()

	if resp.StatusCode != http.StatusOK {
		// Read response body to get detailed error message
		bodyBytes, err := io.ReadAll(resp.Body)
		if err != nil {
			klog.Errorf("Failed to read response body: %v", err)
			return fmt.Errorf("unload LoRA adapter failed with status code: %d", resp.StatusCode)
		}

		errorDetail := string(bodyBytes)
		klog.Errorf("Unload LoRA adapter failed - Status: %d, Response: %s", resp.StatusCode, errorDetail)
		return fmt.Errorf("unload LoRA adapter failed with status code: %d, error: %s", resp.StatusCode, errorDetail)
	}

	klog.Infof("Successfully unloaded LoRA adapter %s", adapterName)
	return nil
}

// setModelServerFailedCondition sets model server conditions when creating model server failed.
func (mc *ModelController) setModelServerFailedCondition(ctx context.Context, model *registryv1alpha1.Model) error {
	meta.SetStatusCondition(&model.Status.Conditions, newCondition(string(registryv1alpha1.ModelStatusConditionTypeFailed),
		metav1.ConditionTrue, CreateModelServerFailedReason, "Creating model server failed"))
	meta.SetStatusCondition(&model.Status.Conditions, newCondition(string(registryv1alpha1.ModelStatusConditionTypeActive),
		metav1.ConditionFalse, CreateModelServerFailedReason, "Model is not active due to failed create model server"))
	if err := mc.updateModelStatus(ctx, model); err != nil {
		klog.Errorf("update model status failed: %v", err)
		return err
	}
	return nil
}

// isModelInferActive returns true if all Model Infers are available.
func (mc *ModelController) isModelInferActive(model *registryv1alpha1.Model) (bool, error) {
	// List all Model Infers associated with the model
	modelInfers, err := mc.listModelInferByLabel(model)
	if err != nil {
		return false, err
	}
	// Ensure the number of Model Infers matches the number of backends
	if len(modelInfers) != len(model.Spec.Backends) {
		return false, fmt.Errorf("model infer number not equal to backend number")
	}
	// Check if all Model Infers are available
	for _, modelInfer := range modelInfers {
		if !meta.IsStatusConditionPresentAndEqual(modelInfer.Status.Conditions, string(workload.ModelInferAvailable), metav1.ConditionTrue) {
			// requeue until all Model Infers are active
			klog.InfoS("model infer is not available", "model infer", modelInfer.Name, "namespace", modelInfer.Namespace)
			return false, nil
		}
	}
	return true, nil
}

// setModelActiveCondition sets model conditions when all Model Infers are active.
func (mc *ModelController) setModelActiveCondition(ctx context.Context, model *registryv1alpha1.Model) error {
	meta.SetStatusCondition(&model.Status.Conditions, newCondition(string(registryv1alpha1.ModelStatusConditionTypeActive),
		metav1.ConditionTrue, ModelActiveReason, "Model is active"))
	meta.SetStatusCondition(&model.Status.Conditions, newCondition(string(registryv1alpha1.ModelStatusConditionTypeInitializing),
		metav1.ConditionFalse, ModelActiveReason, "Model is active, so initializing is false"))
	meta.SetStatusCondition(&model.Status.Conditions, newCondition(string(registryv1alpha1.ModelStatusConditionTypeUpdating),
		metav1.ConditionFalse, ModelActiveReason, "Model not updating"))
	if err := mc.updateModelStatus(ctx, model); err != nil {
		klog.Errorf("update model status failed: %v", err)
		return err
	}
	return nil
}

// newCondition returns a condition
func newCondition(conditionType string, status metav1.ConditionStatus, reason string, message string) metav1.Condition {
	return metav1.Condition{
		Type:               conditionType,
		Status:             status,
		LastTransitionTime: metav1.Now(),
		Reason:             reason,
		Message:            message,
	}
}

// updateModelStatus updates model status.
func (mc *ModelController) updateModelStatus(ctx context.Context, model *registryv1alpha1.Model) error {
	modelInfers, err := mc.listModelInferByLabel(model)
	if err != nil {
		return err
	}
	var backendStatus []registryv1alpha1.ModelBackendStatus
	for _, infer := range modelInfers {
		backendStatus = append(backendStatus, registryv1alpha1.ModelBackendStatus{
			Name:     infer.Name,
			Hash:     "", // todo: get hash
			Replicas: infer.Status.Replicas,
		})
	}
	model.Status.BackendStatuses = backendStatus
	model.Status.ObservedGeneration = model.Generation
	if _, err := mc.client.RegistryV1alpha1().Models(model.Namespace).UpdateStatus(ctx, model, metav1.UpdateOptions{}); err != nil {
		klog.Errorf("update model status failed: %v", err)
		return err
	}
	return nil
}

func NewModelController(kubeClient kubernetes.Interface, client clientset.Interface) *ModelController {
	selector, err := labels.NewRequirement(registryv1alpha1.ManageBy, selection.Equals, []string{registryv1alpha1.GroupName})
	if err != nil {
		klog.Errorf("cannot create label selector, err: %v", err)
		return nil
	}

	filterInformerFactory := informersv1alpha1.NewSharedInformerFactoryWithOptions(
		client,
		0,
		informersv1alpha1.WithTweakListOptions(func(opts *metav1.ListOptions) {
			opts.LabelSelector = selector.String()
		}),
	)

	informerFactory := informersv1alpha1.NewSharedInformerFactory(client, 0)
	modelInformer := informerFactory.Registry().V1alpha1().Models()
<<<<<<< HEAD
	modelInferInformer := informerFactory.Workload().V1alpha1().ModelInfers()

	// Initialize Kubernetes informer factory for pods
	kubeInformerFactory := informers.NewSharedInformerFactory(kubeClient, 0)
	podsInformer := kubeInformerFactory.Core().V1().Pods().Informer()
	podsLister := kubeInformerFactory.Core().V1().Pods().Lister()

	mc := &ModelController{
		kubeClient:          kubeClient,
		client:              client,
		modelsLister:        modelInformer.Lister(),
		modelsInformer:      modelInformer.Informer(),
		modelInfersLister:   modelInferInformer.Lister(),
		modelInfersInformer: modelInferInformer.Informer(),
		podsLister:          podsLister,
		podsInformer:        podsInformer,
		kubeInformerFactory: kubeInformerFactory,
=======
	modelInferInformer := filterInformerFactory.Workload().V1alpha1().ModelInfers()
	autoscalingPoliciesInformer := filterInformerFactory.Registry().V1alpha1().AutoscalingPolicies()
	autoscalingPolicyBindingsInformer := filterInformerFactory.Registry().V1alpha1().AutoscalingPolicyBindings()
	mc := &ModelController{
		kubeClient:                        kubeClient,
		client:                            client,
		modelsLister:                      modelInformer.Lister(),
		modelsInformer:                    modelInformer.Informer(),
		modelInfersLister:                 modelInferInformer.Lister(),
		modelInfersInformer:               modelInferInformer.Informer(),
		autoscalingPoliciesLister:         autoscalingPoliciesInformer.Lister(),
		autoscalingPoliciesInformer:       autoscalingPoliciesInformer.Informer(),
		autoscalingPolicyBindingsLister:   autoscalingPolicyBindingsInformer.Lister(),
		autoscalingPolicyBindingsInformer: autoscalingPolicyBindingsInformer.Informer(),

>>>>>>> bd178178
		workQueue: workqueue.NewTypedRateLimitingQueueWithConfig(workqueue.DefaultTypedControllerRateLimiter[any](),
			workqueue.TypedRateLimitingQueueConfig[any]{}),
	}
	klog.Info("Set the Model event handler")
	_, err = modelInformer.Informer().AddEventHandler(cache.ResourceEventHandlerFuncs{
		AddFunc:    mc.createModel,
		UpdateFunc: mc.updateModel,
		DeleteFunc: mc.deleteModel,
	})
	if err != nil {
		klog.Fatal("Unable to add model event handler")
		return nil
	}
	_, err = modelInferInformer.Informer().AddEventHandler(cache.ResourceEventHandlerFuncs{
		UpdateFunc: mc.triggerModel,
	})
	if err != nil {
		klog.Fatal("Unable to add model infer event handler")
		return nil
	}
	mc.syncHandler = mc.reconcile
	mc.loadConfigFromConfigMap()
	return mc
}

// listModelInferByLabel list all model infer which label key is "owner" and label value is model uid
func (mc *ModelController) listModelInferByLabel(model *registryv1alpha1.Model) ([]*workload.ModelInfer, error) {
	if modelInfers, err := mc.modelInfersLister.ModelInfers(model.Namespace).List(labels.SelectorFromSet(map[string]string{
		convert.ModelInferOwnerKey: string(model.UID),
	})); err != nil {
		return nil, err
	} else {
		return modelInfers, nil
	}
}

// updateModelInfer updates model infer when model changed
func (mc *ModelController) updateModelInfer(ctx context.Context, model *registryv1alpha1.Model) error {
	modelInfers, err := convert.CreateModelInferResources(model)
	if err != nil {
		return err
	}
	for _, modelInfer := range modelInfers {
		oldModelInfer, err := mc.modelInfersLister.ModelInfers(modelInfer.Namespace).Get(modelInfer.Name)
		if err != nil {
			if apierrors.IsNotFound(err) {
				if _, err := mc.client.WorkloadV1alpha1().ModelInfers(model.Namespace).Create(ctx, modelInfer, metav1.CreateOptions{}); err != nil {
					klog.Errorf("failed to create ModelInfer %s: %v", klog.KObj(modelInfer), err)
					return err
				}
				continue
			}
			klog.Errorf("failed to get ModelInfer %s: %v", klog.KObj(modelInfer), err)
			return err
		}
		if equality.Semantic.DeepEqual(oldModelInfer.Spec, modelInfer.Spec) {
			continue
		}
		modelInfer.ResourceVersion = oldModelInfer.ResourceVersion
		if _, err := mc.client.WorkloadV1alpha1().ModelInfers(model.Namespace).Update(ctx, modelInfer, metav1.UpdateOptions{}); err != nil {
			return err
		}
	}
	return nil
}

// setModelUpdateCondition sets model condition to updating
func (mc *ModelController) setModelUpdateCondition(ctx context.Context, model *registryv1alpha1.Model) error {
	meta.SetStatusCondition(&model.Status.Conditions, newCondition(string(registryv1alpha1.ModelStatusConditionTypeActive),
		metav1.ConditionFalse, ModelUpdatingReason, "Model is updating, not ready yet"))
	meta.SetStatusCondition(&model.Status.Conditions, newCondition(string(registryv1alpha1.ModelStatusConditionTypeUpdating),
		metav1.ConditionTrue, ModelUpdatingReason, "Model is updating"))
	if err := mc.updateModelStatus(ctx, model); err != nil {
		klog.Errorf("update model status failed: %v", err)
		return err
	}
	return nil
}

func (mc *ModelController) loadConfigFromConfigMap() {
	namespace, err := utils.GetInClusterNameSpace()
	// when not running in cluster, namespace is default
	if err != nil {
		klog.Error(err)
		namespace = "default"
	}
	cm, err := mc.kubeClient.CoreV1().ConfigMaps(namespace).Get(context.Background(), ConfigMapName, metav1.GetOptions{})
	if err != nil {
		klog.Warningf("ConfigMap does not exist. Error: %v", err)
		return
	}
	if modelInferDownloaderImage, ok := cm.Data["model_infer_downloader_image"]; !ok {
		klog.Errorf("failed to load modelInferDownloaderImage: %v", err)
	} else {
		config.Config.SetModelInferDownloaderImage(modelInferDownloaderImage)
	}
	if modelInferRuntimeImage, ok := cm.Data["model_infer_runtime_image"]; !ok {
		klog.Errorf("failed to load model_infer_runtime_image: %v", err)
	} else {
		config.Config.SetModelInferRuntimeImage(modelInferRuntimeImage)
	}
}

// When model infer status changed, model reconciles
func (mc *ModelController) triggerModel(old any, new any) {
	newModelInfer, ok := new.(*workload.ModelInfer)
	if !ok {
		klog.Error("failed to parse new ModelInfer")
		return
	}
	_, ok = old.(*workload.ModelInfer)
	if !ok {
		klog.Error("failed to parse old ModelInfer")
		return
	}
	if newModelInfer.OwnerReferences != nil {
		// Find the owner of modelInfer and reconcile the owner to change its status
		if model, err := mc.modelsLister.Models(newModelInfer.Namespace).Get(newModelInfer.OwnerReferences[0].Name); err == nil {
			mc.enqueueModel(model)
		}
	}
}

// createModelServer creates model server
func (mc *ModelController) createModelServer(ctx context.Context, model *registryv1alpha1.Model) error {
	klog.V(4).Info("Start to create model server")
	modelServers, err := convert.BuildModelServer(model)
	if err != nil {
		return err
	}
	for _, modelServer := range modelServers {
		if _, err := mc.client.NetworkingV1alpha1().ModelServers(model.Namespace).Create(ctx, modelServer, metav1.CreateOptions{}); err != nil {
			if apierrors.IsAlreadyExists(err) {
				klog.V(4).InfoS("ModelServer already exists, skipping creation", "modelServer", klog.KObj(modelServer))
				continue
			}
			klog.Errorf("Create model server failed: %v", err)
			return err
		}
	}
	return nil
}

// updateModelServer updates model server
func (mc *ModelController) updateModelServer(ctx context.Context, model *registryv1alpha1.Model) error {
	modelServers, err := convert.BuildModelServer(model)
	if err != nil {
		return err
	}
	for _, modelServer := range modelServers {
		oldModelServer, err := mc.client.NetworkingV1alpha1().ModelServers(modelServer.Namespace).Get(ctx, modelServer.Name, metav1.GetOptions{})
		if err != nil {
			if apierrors.IsNotFound(err) {
				// ModelServer doesn't exist, create it.
				if _, err := mc.client.NetworkingV1alpha1().ModelServers(model.Namespace).Create(ctx, modelServer, metav1.CreateOptions{}); err != nil {
					klog.Errorf("failed to create ModelServer %s: %v", klog.KObj(modelServer), err)
					return err
				}
				continue
			}
			klog.Errorf("failed to get ModelServer %s: %v", klog.KObj(modelServer), err)
			return err
		}
		if equality.Semantic.DeepEqual(oldModelServer.Spec, modelServer.Spec) {
			continue
		}
		modelServer.ResourceVersion = oldModelServer.ResourceVersion
		if _, err := mc.client.NetworkingV1alpha1().ModelServers(model.Namespace).Update(ctx, modelServer, metav1.UpdateOptions{}); err != nil {
			klog.Errorf("failed to update ModelServer %s: %v", klog.KObj(modelServer), err)
			return err
		}
	}
	return nil
}

func (mc *ModelController) createAutoscalingPolicyAndBinding(ctx context.Context, model *registryv1alpha1.Model) error {
	if model.Spec.AutoscalingPolicy != nil {
		// Create autoscaling policy and optimize policy binding
		modelAutoscalePolicy := convert.BuildAutoscalingPolicy(model.Spec.AutoscalingPolicy, model, "")
		if _, err := mc.client.RegistryV1alpha1().AutoscalingPolicies(model.Namespace).Create(ctx, modelAutoscalePolicy, metav1.CreateOptions{}); err != nil {
			klog.Errorf("Create autoscaling policy of model: [%s] failed: %v", model.Name, err)
			return err
		}
		modelPolicyBinding := convert.BuildOptimizePolicyBinding(model, utils.GetBackendResourceName(model.Name, ""))
		if _, err := mc.client.RegistryV1alpha1().AutoscalingPolicyBindings(model.Namespace).Create(ctx, modelPolicyBinding, metav1.CreateOptions{}); err != nil {
			klog.Errorf("Create autoscaling policy binding of model: [%s] failed: %v", model.Name, err)
			return err
		}
	} else {
		// Create autoscaling policy and scaling policy binding
		for _, backend := range model.Spec.Backends {
			if backend.AutoscalingPolicy == nil {
				continue
			}
			backendAutoscalePolicy := convert.BuildAutoscalingPolicy(backend.AutoscalingPolicy, model, backend.Name)
			if _, err := mc.client.RegistryV1alpha1().AutoscalingPolicies(model.Namespace).Create(ctx, backendAutoscalePolicy, metav1.CreateOptions{}); err != nil {
				klog.Errorf("Create autoscaling policy of backend: [%s] in model: [%s] failed: %v", backend.Name, model.Name, err)
				return err
			}
			backendPolicyBinding := convert.BuildScalingPolicyBinding(model, &backend, utils.GetBackendResourceName(model.Name, backend.Name))
			if _, err := mc.client.RegistryV1alpha1().AutoscalingPolicyBindings(model.Namespace).Create(ctx, backendPolicyBinding, metav1.CreateOptions{}); err != nil {
				klog.Errorf("Create autoscaling policy binding of backend: [%s] in model: [%s] failed: %v", backend.Name, model.Name, err)
				return err
			}
		}
	}
	return nil
}

func (mc *ModelController) updateAutoscalingPolicyAndBinding(ctx context.Context, model *registryv1alpha1.Model) error {
	if model.Spec.AutoscalingPolicy != nil {
		name := utils.GetBackendResourceName(model.Name, "")
		err := mc.tryUpdateAutoscalingPolicy(ctx, model, model.Spec.AutoscalingPolicy, name)
		if err != nil {
			return err
		}
		err = mc.tryUpdateAutoscalingPolicyBinding(ctx, model, nil)
		if err != nil {
			return err
		}
	} else {
		for _, backend := range model.Spec.Backends {
			if backend.AutoscalingPolicy == nil {
				continue
			}
			err := mc.tryUpdateAutoscalingPolicy(ctx, model, backend.AutoscalingPolicy, utils.GetBackendResourceName(model.Name, backend.Name))
			if err != nil {
				return err
			}
			err = mc.tryUpdateAutoscalingPolicyBinding(ctx, model, &backend)
			if err != nil {
				return err
			}
		}
	}
	return nil
}

func (mc *ModelController) tryUpdateAutoscalingPolicyBinding(ctx context.Context, model *registryv1alpha1.Model, backend *registryv1alpha1.ModelBackend) error {
	var targetAutoscalePolicyBinding *registryv1alpha1.AutoscalingPolicyBinding
	if backend == nil {
		targetAutoscalePolicyBinding = convert.BuildOptimizePolicyBinding(model, utils.GetBackendResourceName(model.Name, ""))
	} else {
		targetAutoscalePolicyBinding = convert.BuildScalingPolicyBinding(model, backend, utils.GetBackendResourceName(model.Name, backend.Name))
	}
	currentAutoscalePolicyBinding, err := mc.autoscalingPolicyBindingsLister.AutoscalingPolicyBindings(model.Namespace).Get(targetAutoscalePolicyBinding.Name)
	if err != nil {
		if apierrors.IsNotFound(err) {
			if _, err := mc.client.RegistryV1alpha1().AutoscalingPolicyBindings(model.Namespace).Create(ctx, targetAutoscalePolicyBinding, metav1.CreateOptions{}); err != nil {
				klog.Errorf("Create autoscaling policy binding of model: [%s] failed: %v", model.Name, err)
				return err
			}
			return nil
		}
		klog.Errorf("Failed to get autoscaling policy binding of model: [%s] failed: %v", model.Name, err)
		return err
	}
	if utils.GetAutoscalingPolicyBindingRevision(currentAutoscalePolicyBinding) == icUtils.Revision(targetAutoscalePolicyBinding.Spec) {
		klog.InfoS("Autoscaling policy binding [%s] of model: [%s] need not to update", currentAutoscalePolicyBinding.Name, model.Name)
		return nil
	}

	_, err = mc.client.RegistryV1alpha1().AutoscalingPolicyBindings(model.Namespace).Update(ctx, targetAutoscalePolicyBinding, metav1.UpdateOptions{})
	if err != nil {
		klog.Errorf("Update autoscaling policy binding of model: [%s] failed: %v", model.Name, err)
		return err
	}
	return nil
}

func (mc *ModelController) tryUpdateAutoscalingPolicy(ctx context.Context, model *registryv1alpha1.Model, policy *registryv1alpha1.AutoscalingPolicySpec, policyName string) error {
	targetAutoscalePolicy := convert.BuildAutoscalingPolicy(policy, model, policyName)
	currentAutoscalePolicy, err := mc.autoscalingPoliciesLister.AutoscalingPolicies(model.Namespace).Get(policyName)
	if err != nil {
		if apierrors.IsNotFound(err) {
			if _, err := mc.client.RegistryV1alpha1().AutoscalingPolicies(model.Namespace).Create(ctx, targetAutoscalePolicy, metav1.CreateOptions{}); err != nil {
				klog.Errorf("Create autoscaling policy of model: [%s] failed: %v", model.Name, err)
				return err
			}
			return nil
		}
		klog.Errorf("Failed to get autoscaling policy of model: [%s] failed: %v", model.Name, err)
		return err
	}
	if utils.GetAutoscalingPolicyRevision(currentAutoscalePolicy) == icUtils.Revision(targetAutoscalePolicy.Spec) {
		klog.InfoS("Autoscaling policy [%s] of model: [%s] need not to update", currentAutoscalePolicy.Name, model.Name)
		return nil
	}

	_, err = mc.client.RegistryV1alpha1().AutoscalingPolicies(model.Namespace).Update(ctx, targetAutoscalePolicy, metav1.UpdateOptions{})
	if err != nil {
		klog.Errorf("Update autoscaling policy of model: [%s] failed: %v", model.Name, err)
		return err
	}
	return nil
}

// createModelRoute creates model route
func (mc *ModelController) createModelRoute(ctx context.Context, model *registryv1alpha1.Model) error {
	klog.V(4).Info("Start to create model route")
	modelRoute := convert.BuildModelRoute(model)
	if _, err := mc.client.NetworkingV1alpha1().ModelRoutes(model.Namespace).Create(ctx, modelRoute, metav1.CreateOptions{}); err != nil {
		if apierrors.IsAlreadyExists(err) {
			klog.V(4).InfoS("ModelRoute already exists, skipping creation", "modelRoute", klog.KObj(modelRoute))
			return nil
		}
		klog.Errorf("create model route failed: %v", err)
		return err
	}
	return nil
}

// updateModelRoute updates model route
func (mc *ModelController) updateModelRoute(ctx context.Context, model *registryv1alpha1.Model) error {
	modelRoute := convert.BuildModelRoute(model)
	oldModelRoute, err := mc.client.NetworkingV1alpha1().ModelRoutes(modelRoute.Namespace).Get(ctx, modelRoute.Name, metav1.GetOptions{})
	if err != nil {
		if apierrors.IsNotFound(err) {
			// ModelRoute doesn't exist, create it.
			if _, err := mc.client.NetworkingV1alpha1().ModelRoutes(model.Namespace).Create(ctx, modelRoute, metav1.CreateOptions{}); err != nil {
				klog.Errorf("failed to create ModelRoute %s: %v", klog.KObj(modelRoute), err)
				return err
			}
			return nil
		}
		klog.Errorf("failed to get ModelRoute %s: %v", klog.KObj(modelRoute), err)
		return err
	}
	if equality.Semantic.DeepEqual(oldModelRoute.Spec, modelRoute.Spec) {
		return nil
	}
	modelRoute.ResourceVersion = oldModelRoute.ResourceVersion
	if _, err := mc.client.NetworkingV1alpha1().ModelRoutes(model.Namespace).Update(ctx, modelRoute, metav1.UpdateOptions{}); err != nil {
		klog.Errorf("failed to update ModelRoute %s: %v", klog.KObj(modelRoute), err)
		return err
	}
	return nil
}

// createModelInfer creates model infer
func (mc *ModelController) createModelInfer(ctx context.Context, model *registryv1alpha1.Model) error {
	klog.V(4).Info("start to create model infer")
	modelInfers, err := convert.CreateModelInferResources(model)
	if err != nil {
		klog.Errorf("failed to build model infer for model %s: %v", model.Name, err)
		return err
	}
	for _, modelInfer := range modelInfers {
		if _, err := mc.client.WorkloadV1alpha1().ModelInfers(model.Namespace).Create(ctx, modelInfer, metav1.CreateOptions{}); err != nil {
			if apierrors.IsAlreadyExists(err) {
				continue
			}
			return err
		}
	}
	return nil
}<|MERGE_RESOLUTION|>--- conflicted
+++ resolved
@@ -21,7 +21,6 @@
 	"context"
 	"encoding/json"
 	"fmt"
-<<<<<<< HEAD
 	"io"
 	"k8s.io/apimachinery/pkg/labels"
 	listerv1 "k8s.io/client-go/listers/core/v1"
@@ -30,18 +29,13 @@
 	"strings"
 	"time"
 
-	corev1 "k8s.io/api/core/v1"
-	"k8s.io/apimachinery/pkg/api/equality"
-	"k8s.io/apimachinery/pkg/api/errors"
-=======
-
 	"k8s.io/apimachinery/pkg/labels"
 	"k8s.io/apimachinery/pkg/selection"
 	icUtils "matrixinfer.ai/matrixinfer/pkg/infer-controller/utils"
 	"matrixinfer.ai/matrixinfer/pkg/model-controller/convert"
 	"matrixinfer.ai/matrixinfer/pkg/model-controller/utils"
->>>>>>> bd178178
-
+
+	corev1 "k8s.io/api/core/v1"
 	"k8s.io/apimachinery/pkg/api/equality"
 	apierrors "k8s.io/apimachinery/pkg/api/errors"
 	workloadLister "matrixinfer.ai/matrixinfer/client-go/listers/workload/v1alpha1"
@@ -76,17 +70,6 @@
 	// client for custom resource
 	client clientset.Interface
 
-<<<<<<< HEAD
-	syncHandler         func(ctx context.Context, miKey string) error
-	modelsLister        registryLister.ModelLister
-	modelsInformer      cache.Controller
-	modelInfersLister   workloadLister.ModelInferLister
-	modelInfersInformer cache.Controller
-	podsLister          listerv1.PodLister
-	podsInformer        cache.SharedIndexInformer
-	kubeInformerFactory informers.SharedInformerFactory
-	workQueue           workqueue.TypedRateLimitingInterface[any]
-=======
 	syncHandler                       func(ctx context.Context, miKey string) error
 	modelsLister                      registryLister.ModelLister
 	modelsInformer                    cache.Controller
@@ -96,8 +79,10 @@
 	autoscalingPoliciesInformer       cache.SharedIndexInformer
 	autoscalingPolicyBindingsLister   registryLister.AutoscalingPolicyBindingLister
 	autoscalingPolicyBindingsInformer cache.SharedIndexInformer
+	podsLister          			  listerv1.PodLister
+	podsInformer                      cache.SharedIndexInformer
+	kubeInformerFactory               informers.SharedInformerFactory
 	workQueue                         workqueue.TypedRateLimitingInterface[any]
->>>>>>> bd178178
 }
 
 func (mc *ModelController) Run(ctx context.Context, workers int) {
@@ -107,25 +92,19 @@
 	// start informers
 	go mc.modelsInformer.RunWithContext(ctx)
 	go mc.modelInfersInformer.RunWithContext(ctx)
-<<<<<<< HEAD
+	go mc.autoscalingPoliciesInformer.RunWithContext(ctx)
+	go mc.autoscalingPolicyBindingsInformer.RunWithContext(ctx)
 	go mc.podsInformer.RunWithContext(ctx)
 
 	// start Kubernetes informer factory
 	go mc.kubeInformerFactory.Start(ctx.Done())
-=======
-	go mc.autoscalingPoliciesInformer.RunWithContext(ctx)
-	go mc.autoscalingPolicyBindingsInformer.RunWithContext(ctx)
->>>>>>> bd178178
 
 	cache.WaitForCacheSync(ctx.Done(),
 		mc.modelsInformer.HasSynced,
 		mc.modelInfersInformer.HasSynced,
-<<<<<<< HEAD
-		mc.podsInformer.HasSynced,
-=======
 		mc.autoscalingPoliciesInformer.HasSynced,
 		mc.autoscalingPolicyBindingsInformer.HasSynced,
->>>>>>> bd178178
+		mc.podsInformer.HasSynced,
 	)
 
 	klog.Info("start model controller")
@@ -638,28 +617,15 @@
 
 	informerFactory := informersv1alpha1.NewSharedInformerFactory(client, 0)
 	modelInformer := informerFactory.Registry().V1alpha1().Models()
-<<<<<<< HEAD
-	modelInferInformer := informerFactory.Workload().V1alpha1().ModelInfers()
+	modelInferInformer := filterInformerFactory.Workload().V1alpha1().ModelInfers()
+	autoscalingPoliciesInformer := filterInformerFactory.Registry().V1alpha1().AutoscalingPolicies()
+	autoscalingPolicyBindingsInformer := filterInformerFactory.Registry().V1alpha1().AutoscalingPolicyBindings()
 
 	// Initialize Kubernetes informer factory for pods
 	kubeInformerFactory := informers.NewSharedInformerFactory(kubeClient, 0)
 	podsInformer := kubeInformerFactory.Core().V1().Pods().Informer()
 	podsLister := kubeInformerFactory.Core().V1().Pods().Lister()
 
-	mc := &ModelController{
-		kubeClient:          kubeClient,
-		client:              client,
-		modelsLister:        modelInformer.Lister(),
-		modelsInformer:      modelInformer.Informer(),
-		modelInfersLister:   modelInferInformer.Lister(),
-		modelInfersInformer: modelInferInformer.Informer(),
-		podsLister:          podsLister,
-		podsInformer:        podsInformer,
-		kubeInformerFactory: kubeInformerFactory,
-=======
-	modelInferInformer := filterInformerFactory.Workload().V1alpha1().ModelInfers()
-	autoscalingPoliciesInformer := filterInformerFactory.Registry().V1alpha1().AutoscalingPolicies()
-	autoscalingPolicyBindingsInformer := filterInformerFactory.Registry().V1alpha1().AutoscalingPolicyBindings()
 	mc := &ModelController{
 		kubeClient:                        kubeClient,
 		client:                            client,
@@ -671,8 +637,10 @@
 		autoscalingPoliciesInformer:       autoscalingPoliciesInformer.Informer(),
 		autoscalingPolicyBindingsLister:   autoscalingPolicyBindingsInformer.Lister(),
 		autoscalingPolicyBindingsInformer: autoscalingPolicyBindingsInformer.Informer(),
-
->>>>>>> bd178178
+		podsLister:                        podsLister,
+		podsInformer:        			   podsInformer,
+		kubeInformerFactory: 			   kubeInformerFactory,
+
 		workQueue: workqueue.NewTypedRateLimitingQueueWithConfig(workqueue.DefaultTypedControllerRateLimiter[any](),
 			workqueue.TypedRateLimitingQueueConfig[any]{}),
 	}
