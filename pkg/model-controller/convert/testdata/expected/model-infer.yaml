apiVersion: workload.matrixinfer.ai/v1alpha1
kind: modelinfer
metadata:
  labels:
    model.uid: randomUID
  name: test-model-backend1
  namespace: default
  ownerReferences:
    - apiVersion: registry.matrixinfer.ai/v1alpha1
      kind: Model
      name: test-model
      uid: randomUID
spec:
  recoveryPolicy: InferGroupRestart
  replicas: 0
  rolloutStrategy:
    type: InferGroupRollingUpdate
  schedulerName: ""
  template:
    gangSchedule: {}
    networkTopology:
      highestTierAllowed: 2
      mode: hard
    restartGracePeriodSeconds: 60
    roles:
      - entryTemplate:
          metadata:
            labels:
              model.uid: randomUID
          spec:
            containers:
              - args:
                  - --port
                  - "8900"
                  - --engine
                  - vllm
                  - --engine-base-url
                  - http://localhost:8000
                  - --engine-metrics-path
                  - /metrics
                env:
                  - name: ENDPOINT
                    value: https://obs.test.com
                  - name: RUNTIME_PORT
                    value: "8900"
                envFrom:
                  - secretRef:
                      name: "test-secret"
                image: matrixinfer/runtime:latest
                name: runtime
                ports:
                  - containerPort: 8900
                readinessProbe:
                  httpGet:
                    path: /health
                    port: 8900
                  initialDelaySeconds: 5
                  periodSeconds: 10
                resources: {}
              - command:
<<<<<<< HEAD
                  - python
                  - -m
                  - vllm.entrypoints.openai.api_server
                  - --model
                  - /tmp/test/13a7c4d58031cdc502ca1bb4a592f2b9
                  - --enable-lora
                  - --block-size
                  - "128"
                  - --gpu-memory-utilization
                  - "0.9"
                  - --max-model-len
                  - "32768"
                  - --served-model-name
                  - "deepseek-v3"
                  - --tensor-parallel-size
                  - "2"
                  - --trust-remote-code
=======
                  - bash
                  - -c
                  - chmod u+x /vllm-workspace/vllm/examples/online_serving/multi-node-serving.sh
                    && /vllm-workspace/vllm/examples/online_serving/multi-node-serving.sh
                    leader --ray_cluster_size=2 --num-gpus=1 && python -m vllm.entrypoints.openai.api_server
                    --model /tmp/test/13a7c4d58031cdc502ca1bb4a592f2b9 --block-size 128
                    --gpu-memory-utilization 0.9 --max-model-len 32768 --served-model-name deepseek-v3
                    --tensor-parallel-size 2 --trust-remote-code --distributed_executor_backend ray
>>>>>>> a0ee8a5e
                  - --enable-lora
                  - --lora-modules
                  - lora-sql=/tmp/test/11e9a15be1e19ff056520bf67eaeb688
                image: vllm-server:latest
                lifecycle:
                  preStop:
                    exec:
                      command:
                        - /bin/sh
                        - -c
                        - |
                          while true; do
                            RUNNING=$(curl -s http://localhost:8000/metrics | grep 'vllm:num_requests_running' | grep -v '#' | awk '{print $2}')
                            WAITING=$(curl -s http://localhost:8000/metrics | grep 'vllm:num_requests_waiting' | grep -v '#' | awk '{print $2}')
                            if [ "$RUNNING" = "0.0" ] && [ "$WAITING" = "0.0" ]; then
                              echo "Terminating: No active or waiting requests, safe to terminate" >> /proc/1/fd/1
                              exit 0
                            else
                              echo "Terminating: Running: $RUNNING, Waiting: $WAITING" >> /proc/1/fd/1
                              sleep 5
                            fi
                          done
                name: engine
                env:
                  - name: "ENDPOINT"
                    value: "https://obs.test.com"
                  - name: RUNTIME_PORT
                    value: "8900"
                readinessProbe:
                  failureThreshold: 3
                  httpGet:
                    path: /health
                    port: 8000
                    scheme: HTTP
                  initialDelaySeconds: 90
                  periodSeconds: 5
                  successThreshold: 1
                  timeoutSeconds: 1
                resources:
                  requests:
                    cpu: 100m
                    huawei.com/ascend-1980: "1"
                    memory: 1Gi
                volumeMounts:
                  - mountPath: /tmp/test
                    name: backend1-weights
            initContainers:
              - args:
                  - --source
                  - s3://aios_models/deepseek-ai/DeepSeek-V3-W8A8/vllm-ascend
                  - --output-dir
                  - /tmp/test/13a7c4d58031cdc502ca1bb4a592f2b9
                image: matrixinfer/downloader:latest
                env:
                  - name: "ENDPOINT"
                    value: "https://obs.test.com"
                envfrom:
                  - secretRef:
                      name: "test-secret"
                name: test-model-model-downloader
                resources: {}
                volumeMounts:
                  - mountPath: /tmp/test
                    name: backend1-weights
              - args:
                  - --source
                  - s3://aios_models/deepseek-ai/DeepSeek-V3-W8A8/vllm-ascend-lora
                  - --output-dir
                  - /tmp/test/11e9a15be1e19ff056520bf67eaeb688
                env:
                  - name: ENDPOINT
                    value: https://obs.test.com
                  - name: RUNTIME_PORT
                    value: "8900"
                envFrom:
                  - secretRef:
                      name: "test-secret"
                image: matrixinfer/downloader:latest
                name: test-model-lora-downloader-0
                resources: { }
                volumeMounts:
                  - mountPath: /tmp/test
                    name: backend1-weights
            terminationGracePeriodSeconds: 300
            volumes:
              - hostPath:
                  path: /tmp/test
                  type: DirectoryOrCreate
                name: backend1-weights
        name: leader
        networkTopology:
          highestTierAllowed: 2
          mode: hard
        replicas: 0
        workerReplicas: 1
        workerTemplate:
          spec:
            containers:
              - command:
                  - bash
                  - -c
                  - chmod u+x /vllm-workspace/vllm/examples/online_serving/multi-node-serving.sh
                    && /vllm-workspace/vllm/examples/online_serving/multi-node-serving.sh
                    worker --ray_address=$(ENTRY_ADDRESS)
                env:
                  - name: "ENDPOINT"
                    value: "https://obs.test.com"
                  - name: RUNTIME_PORT
                    value: "8900"
                image: vllm-server:latest
                name: backend1-vllm-worker
                resources:
                  requests:
                    cpu: 100m
                    huawei.com/ascend-1980: "1"
                    memory: 1Gi
                volumeMounts:
                  - mountPath: /tmp/test
                    name: backend1-weights
            initContainers:
              - args:
                  - --source
                  - s3://aios_models/deepseek-ai/DeepSeek-V3-W8A8/vllm-ascend
                  - --output-dir
                  - /tmp/test/13a7c4d58031cdc502ca1bb4a592f2b9
                image: matrixinfer/downloader:latest
                env:
                  - name: "ENDPOINT"
                    value: "https://obs.test.com"
                envfrom:
                  - secretRef:
                      name: "test-secret"
                name: test-model-model-downloader
                resources: { }
                volumeMounts:
                  - mountPath: /tmp/test
                    name: backend1-weights
              - args:
                  - --source
                  - s3://aios_models/deepseek-ai/DeepSeek-V3-W8A8/vllm-ascend-lora
                  - --output-dir
                  - /tmp/test/11e9a15be1e19ff056520bf67eaeb688
                env:
                  - name: ENDPOINT
                    value: https://obs.test.com
                  - name: RUNTIME_PORT
                    value: "8900"
                envFrom:
                  - secretRef:
                      name: "test-secret"
                image: matrixinfer/downloader:latest
                name: test-model-lora-downloader-0
                resources: { }
                volumeMounts:
                  - mountPath: /tmp/test
                    name: backend1-weights
            volumes:
              - hostPath:
                  path: /tmp/test
                  type: DirectoryOrCreate
                name: backend1-weights
  topologySpreadConstraints:
    - labelSelector:
        matchLabels:
          modelinfer/name: test-model
      maxSkew: 1
      topologyKey: kubernetes.io/hostname
      whenUnsatisfiable: DoNotSchedule<|MERGE_RESOLUTION|>--- conflicted
+++ resolved
@@ -58,25 +58,6 @@
                   periodSeconds: 10
                 resources: {}
               - command:
-<<<<<<< HEAD
-                  - python
-                  - -m
-                  - vllm.entrypoints.openai.api_server
-                  - --model
-                  - /tmp/test/13a7c4d58031cdc502ca1bb4a592f2b9
-                  - --enable-lora
-                  - --block-size
-                  - "128"
-                  - --gpu-memory-utilization
-                  - "0.9"
-                  - --max-model-len
-                  - "32768"
-                  - --served-model-name
-                  - "deepseek-v3"
-                  - --tensor-parallel-size
-                  - "2"
-                  - --trust-remote-code
-=======
                   - bash
                   - -c
                   - chmod u+x /vllm-workspace/vllm/examples/online_serving/multi-node-serving.sh
@@ -85,7 +66,6 @@
                     --model /tmp/test/13a7c4d58031cdc502ca1bb4a592f2b9 --block-size 128
                     --gpu-memory-utilization 0.9 --max-model-len 32768 --served-model-name deepseek-v3
                     --tensor-parallel-size 2 --trust-remote-code --distributed_executor_backend ray
->>>>>>> a0ee8a5e
                   - --enable-lora
                   - --lora-modules
                   - lora-sql=/tmp/test/11e9a15be1e19ff056520bf67eaeb688
