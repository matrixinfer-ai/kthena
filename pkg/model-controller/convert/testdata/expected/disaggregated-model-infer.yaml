--- conflicted
+++ resolved
@@ -2,17 +2,12 @@
 kind: modelinfer
 metadata:
   labels:
-<<<<<<< HEAD
-    model.uid: randomUID
-  name: ds-r1-qwen-7b-pd-ds-r1-qwen-7b-pd
-=======
     registry.matrixinfer.ai/backend-name: ds-r1-qwen-7b-pd
     registry.matrixinfer.ai/managed-by: registry.matrixinfer.ai
     registry.matrixinfer.ai/model-name: ds-r1-qwen-7b-pd
     registry.matrixinfer.ai/model-uid: randomUID
     registry.matrixinfer.ai/revision: 994b886f8
-  name: ds-r1-qwen-7b-pd-0-vllmdisaggregated-instance
->>>>>>> 434c2be4
+  name: ds-r1-qwen-7b-pd-ds-r1-qwen-7b-pd
   namespace: demo
   ownerReferences:
     - apiVersion: registry.matrixinfer.ai/v1alpha1
