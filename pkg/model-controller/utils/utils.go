--- conflicted
+++ resolved
@@ -579,7 +579,76 @@
 	return string(namespace), nil
 }
 
-<<<<<<< HEAD
+// BuildModelServer creates arrays of ModelServer for the given model.
+// Each model backend will create one model server.
+func BuildModelServer(model *registry.Model) []*networking.ModelServer {
+	var modelServers []*networking.ModelServer
+	for idx, backend := range model.Spec.Backends {
+		var inferenceEngine networking.InferenceEngine
+		switch backend.Type {
+		case registry.ModelBackendTypeVLLM, registry.ModelBackendTypeVLLMDisaggregated:
+			inferenceEngine = networking.VLLM
+		case registry.ModelBackendTypeSGLang:
+			inferenceEngine = networking.SGLang
+		case registry.ModelBackendTypeMindIE, registry.ModelBackendTypeMindIEDisaggregated:
+			klog.Warning("Not support MindIE backend yet, please use vLLM or SGLang backend")
+			return modelServers
+		}
+		var pdGroup *networking.PDGroup
+		switch backend.Type {
+		case registry.ModelBackendTypeVLLMDisaggregated, registry.ModelBackendTypeMindIEDisaggregated:
+			pdGroup = &networking.PDGroup{
+				GroupKey: "modelinfer.matrixinfer.ai/group-name",
+				PrefillLabels: map[string]string{
+					"modelinfer.matrixinfer.ai/role": "prefill",
+				},
+				DecodeLabels: map[string]string{
+					"modelinfer.matrixinfer.ai/role": "decode",
+				},
+			}
+		}
+		modelServer := networking.ModelServer{
+			TypeMeta: metav1.TypeMeta{
+				Kind:       networking.ModelServerKind,
+				APIVersion: networking.GroupVersion.String(),
+			},
+			ObjectMeta: metav1.ObjectMeta{
+				Name:      fmt.Sprintf("%s-%d-%s-server", model.Name, idx, strings.ToLower(string(backend.Type))),
+				Namespace: model.Namespace,
+				OwnerReferences: []metav1.OwnerReference{
+					{
+						APIVersion: registry.GroupVersion.String(),
+						Kind:       registry.ModelKind,
+						Name:       model.Name,
+						UID:        model.UID,
+					},
+				},
+			},
+			Spec: networking.ModelServerSpec{
+				Model:           &model.Name,
+				InferenceEngine: inferenceEngine,
+				WorkloadSelector: &networking.WorkloadSelector{
+					MatchLabels: map[string]string{
+						"model.uid": string(model.UID),
+					},
+					PDGroup: pdGroup,
+				},
+				WorkloadPort: networking.WorkloadPort{
+					Port: 8000, // todo: get port from config
+				},
+				TrafficPolicy: &networking.TrafficPolicy{
+					Retry: &networking.Retry{
+						Attempts:      5,
+						RetryInterval: &metav1.Duration{Duration: time.Duration(0) * time.Second},
+					},
+				},
+			},
+		}
+		modelServers = append(modelServers, &modelServer)
+	}
+	return modelServers
+}
+
 // buildDownloaderContainer builds downloader container to reduce code duplication
 func buildDownloaderContainer(name, image, source, outputDir string, backend *registry.ModelBackend, cacheVolumeName string) corev1.Container {
 	return corev1.Container{
@@ -628,74 +697,4 @@
 	loraCommands := []string{"--enable-lora", "--lora-modules", strings.Join(loras, " ")}
 
 	return loraCommands, loraContainers
-=======
-// BuildModelServer creates arrays of ModelServer for the given model.
-// Each model backend will create one model server.
-func BuildModelServer(model *registry.Model) []*networking.ModelServer {
-	var modelServers []*networking.ModelServer
-	for idx, backend := range model.Spec.Backends {
-		var inferenceEngine networking.InferenceEngine
-		switch backend.Type {
-		case registry.ModelBackendTypeVLLM, registry.ModelBackendTypeVLLMDisaggregated:
-			inferenceEngine = networking.VLLM
-		case registry.ModelBackendTypeSGLang:
-			inferenceEngine = networking.SGLang
-		case registry.ModelBackendTypeMindIE, registry.ModelBackendTypeMindIEDisaggregated:
-			klog.Warning("Not support MindIE backend yet, please use vLLM or SGLang backend")
-			return modelServers
-		}
-		var pdGroup *networking.PDGroup
-		switch backend.Type {
-		case registry.ModelBackendTypeVLLMDisaggregated, registry.ModelBackendTypeMindIEDisaggregated:
-			pdGroup = &networking.PDGroup{
-				GroupKey: "modelinfer.matrixinfer.ai/group-name",
-				PrefillLabels: map[string]string{
-					"modelinfer.matrixinfer.ai/role": "prefill",
-				},
-				DecodeLabels: map[string]string{
-					"modelinfer.matrixinfer.ai/role": "decode",
-				},
-			}
-		}
-		modelServer := networking.ModelServer{
-			TypeMeta: metav1.TypeMeta{
-				Kind:       networking.ModelServerKind,
-				APIVersion: networking.GroupVersion.String(),
-			},
-			ObjectMeta: metav1.ObjectMeta{
-				Name:      fmt.Sprintf("%s-%d-%s-server", model.Name, idx, strings.ToLower(string(backend.Type))),
-				Namespace: model.Namespace,
-				OwnerReferences: []metav1.OwnerReference{
-					{
-						APIVersion: registry.GroupVersion.String(),
-						Kind:       registry.ModelKind,
-						Name:       model.Name,
-						UID:        model.UID,
-					},
-				},
-			},
-			Spec: networking.ModelServerSpec{
-				Model:           &model.Name,
-				InferenceEngine: inferenceEngine,
-				WorkloadSelector: &networking.WorkloadSelector{
-					MatchLabels: map[string]string{
-						"model.uid": string(model.UID),
-					},
-					PDGroup: pdGroup,
-				},
-				WorkloadPort: networking.WorkloadPort{
-					Port: 8000, // todo: get port from config
-				},
-				TrafficPolicy: &networking.TrafficPolicy{
-					Retry: &networking.Retry{
-						Attempts:      5,
-						RetryInterval: &metav1.Duration{Duration: time.Duration(0) * time.Second},
-					},
-				},
-			},
-		}
-		modelServers = append(modelServers, &modelServer)
-	}
-	return modelServers
->>>>>>> 48e4cd38
 }