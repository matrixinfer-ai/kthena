workload:
  # enabled is a flag to enable or disable the workload subchart. Default is true.
  enabled: true
  controllerManager:
    image:
      repository: ghcr.io/volcano-sh/kthena-controller-manager
      tag: latest
      pullPolicy: IfNotPresent
    downloaderImage:
      repository: ghcr.io/volcano-sh/downloader
      tag: latest
    runtimeImage:
      repository: ghcr.io/volcano-sh/runtime
      tag: latest
    webhook:
      enabled: true
      tls:
        autoGenerateCert: true
        certSecretName: kthena-controller-manager-webhook-certs
        serviceName: kthena-controller-manager-webhook

networking:
  # enabled is a flag to enable or disable the networking subchart. Default is true.
  enabled: true
  kthenaRouter:
    enabled: true
    port: 8080
    image:
      repository: ghcr.io/volcano-sh/kthena-router
      tag: latest
      pullPolicy: IfNotPresent
    tls:
      enabled: false
      # The DNS name to use for the certificate.
      dnsName: "your-domain.com"
      # The name of the secret to store the certificate and key.
      secretName: "kthena-router-tls"
    webhook:
      enabled: true
      port: 8443
      servicePort: 443
      tls:
        certFile: /etc/tls/tls.crt
        keyFile: /etc/tls/tls.key
        secretName: kthena-router-webhook-certs
<<<<<<< HEAD
        autoGenerateCert: true
=======
      caBundle: ""
>>>>>>> b2ccb6bb
    # fairness configuration for request scheduling
    fairness:
      # enabled controls whether fairness scheduling is active
      enabled: false
      # windowSize is the sliding window duration for token usage tracking
      windowSize: "1h"
      # inputTokenWeight is the weight multiplier for input tokens
      inputTokenWeight: 1.0
      # outputTokenWeight is the weight multiplier for output tokens
      outputTokenWeight: 2.0

global:
  certManager:
    # Enable or disable cert-manager integration for all subcharts.
    # If set to true, this chart will attempt to create cert-manager resources (Issuer, Certificate, etc.)
    # for all components that support it (e.g., admission webhooks).
    #
    # IMPORTANT:
    # - cert-manager must be installed in your cluster before enabling this option.
    #   See: https://cert-manager.io/docs/installation/
    # - When enabled, both autoGenerateCert and manual caBundle are ignored
    enabled: false
  webhook:
    # caBundle is the base64-encoded CA bundle for webhook server certificates.
    # This is ONLY required when BOTH cert-manager AND auto-generate-cert are disabled.
    # You can generate it with: cat /path/to/your/ca.crt | base64 | tr -d '\n'
    #
    # Certificate Management Options (mutually exclusive):
    # 1. auto-generate-cert (default): Webhook servers generate self-signed certificates automatically
    # 2. cert-manager: Use cert-manager to generate and manage certificates (requires cert-manager installation)
    # 3. manual: Provide your own certificates via caBundle (requires both cert-manager and auto-generate-cert to be disabled)
    caBundle: ""<|MERGE_RESOLUTION|>--- conflicted
+++ resolved
@@ -43,11 +43,6 @@
         certFile: /etc/tls/tls.crt
         keyFile: /etc/tls/tls.key
         secretName: kthena-router-webhook-certs
-<<<<<<< HEAD
-        autoGenerateCert: true
-=======
-      caBundle: ""
->>>>>>> b2ccb6bb
     # fairness configuration for request scheduling
     fairness:
       # enabled controls whether fairness scheduling is active
