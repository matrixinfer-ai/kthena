--- conflicted
+++ resolved
@@ -18,11 +18,7 @@
     timeoutSeconds: 30
     clientConfig:
       service:
-<<<<<<< HEAD
         name: kthena-controller-manager-webhook
-=======
-        name: kthena-webhook
->>>>>>> b2ccb6bb
         namespace: {{ .Release.Namespace }}
         path: "/mutate/modelbooster"
         port: 443
@@ -46,11 +42,7 @@
     timeoutSeconds: 30
     clientConfig:
       service:
-<<<<<<< HEAD
         name: kthena-controller-manager-webhook
-=======
-        name: kthena-webhook
->>>>>>> b2ccb6bb
         namespace: {{ .Release.Namespace }}
         path: "/mutate/autoscalingpolicy"
         port: 443
