--- conflicted
+++ resolved
@@ -18,11 +18,7 @@
     timeoutSeconds: 30
     clientConfig:
       service:
-<<<<<<< HEAD
         name: kthena-controller-manager-webhook
-=======
-        name: kthena-webhook
->>>>>>> b2ccb6bb
         namespace: {{ .Release.Namespace }}
         path: "/validate/modelbooster"
         port: 443
@@ -44,11 +40,7 @@
     timeoutSeconds: 30
     clientConfig:
       service:
-<<<<<<< HEAD
         name: kthena-controller-manager-webhook
-=======
-        name: kthena-webhook
->>>>>>> b2ccb6bb
         namespace: {{ .Release.Namespace }}
         path: "/validate/autoscalingpolicy"
         port: 443
@@ -70,11 +62,7 @@
     timeoutSeconds: 30
     clientConfig:
       service:
-<<<<<<< HEAD
         name: kthena-controller-manager-webhook
-=======
-        name: kthena-webhook
->>>>>>> b2ccb6bb
         namespace: {{ .Release.Namespace }}
         path: "/validate/autoscalingpolicybinding"
         port: 443
