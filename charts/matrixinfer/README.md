--- conflicted
+++ resolved
@@ -87,15 +87,6 @@
 > - APIService
 
 **NOTICE:**  
-<<<<<<< HEAD
-HELM manages the installation of CRDs. However, if you need to uninstall or update a CRD, please use `kubectl apply` or `kubectl delete` like below.
-
-```shell
-kubectl apply -f charts/matrixinfer/charts/networking/crds/
-kubectl apply -f charts/matrixinfer/charts/registry/crds/
-kubectl apply -f charts/matrixinfer/charts/workload/crds/ --server-side
-```
-=======
 HELM manages the installation of CRDs. However, if you need to update or uninstall a CRD, please use `kubectl apply` or `kubectl delete` like below.
 
 ```shell
@@ -112,7 +103,6 @@
 > **WARNING:**  
 > When you delete a CRD, Kubernetes will automatically delete all Custom Resources (CRs) that were created based on that CRD definition.  
 > This can lead to data loss if those CRs hold important configuration or state. Make sure you understand the implications before deleting a CRD.
->>>>>>> 9f939135
 
 For more details on the reasoning behind this, see [this explanation](https://helm.sh/docs/chart_best_practices/custom_resource_definitions/#some-caveats-and-explanations) and [these limitations](https://helm.sh/docs/topics/charts/#limitations-on-crds).
 
