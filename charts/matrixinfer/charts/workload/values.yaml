inferController:
  # replicas is the number of infer-controller instances to run.
  replicas: 1
  image:
    # repository is the container image repository for the infer-controller.
    repository: ghcr.io/matrixinfer-ai/infer-controller
    # tag is the container image tag for the infer-controller.
    tag: latest
    # pullPolicy is the image pull policy for the infer-controller.
    pullPolicy: IfNotPresent
    # args are the command line arguments for the infer-controller.
    args: [ "--v=2" ]
<<<<<<< HEAD

webhook:
  enabled: true

global:
  certManager:
    enabled: true
  webhook:
    # caBundle is the base64-encoded CA bundle for webhook server certificates.
    # This is required when cert-manager is disabled (global.certManager.enabled=false).
    # You can generate it with: cat /path/to/your/ca.crt | base64 | tr -d '\n'
    # caBundle: ""
=======
  # resource defines the resource limits and requests for the infer-controller.
  resource:
    limits:
      cpu: 500m
      memory: 512Mi
    requests:
      cpu: 100m
      memory: 128Mi

webhook:
  enabled: true
  # replicas is the number of modelinfer-webhook instances to run.
  replicas: 1
  image:
    # repository is the container image repository for the modelinfer-webhook.
    repository: ghcr.io/matrixinfer-ai/modelinfer-webhook
    # tag is the container image tag for the modelinfer-webhook.
    tag: latest
    # pullPolicy is the image pull policy for the modelinfer-webhook.
    pullPolicy: IfNotPresent
    # args are the command line arguments for the modelinfer-webhook.
    args: [ "--port=8443", "--webhook-timeout=30" ]
  # resource defines the resource limits and requests for the modelinfer-webhook.
  resource:
    limits:
      cpu: 100m
      memory: 128Mi
    requests:
      cpu: 100m
      memory: 128Mi
>>>>>>> 9374918b
<|MERGE_RESOLUTION|>--- conflicted
+++ resolved
@@ -10,20 +10,6 @@
     pullPolicy: IfNotPresent
     # args are the command line arguments for the infer-controller.
     args: [ "--v=2" ]
-<<<<<<< HEAD
-
-webhook:
-  enabled: true
-
-global:
-  certManager:
-    enabled: true
-  webhook:
-    # caBundle is the base64-encoded CA bundle for webhook server certificates.
-    # This is required when cert-manager is disabled (global.certManager.enabled=false).
-    # You can generate it with: cat /path/to/your/ca.crt | base64 | tr -d '\n'
-    # caBundle: ""
-=======
   # resource defines the resource limits and requests for the infer-controller.
   resource:
     limits:
@@ -54,4 +40,12 @@
     requests:
       cpu: 100m
       memory: 128Mi
->>>>>>> 9374918b
+
+global:
+  certManager:
+    enabled: true
+  webhook:
+    # caBundle is the base64-encoded CA bundle for webhook server certificates.
+    # This is required when cert-manager is disabled (global.certManager.enabled=false).
+    # You can generate it with: cat /path/to/your/ca.crt | base64 | tr -d '\n'
+    # caBundle: ""