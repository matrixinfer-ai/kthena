--- conflicted
+++ resolved
@@ -4,49 +4,11 @@
   name: {{ include "matrixinfer.name" . }}-infer-gateway-config
   namespace: {{ .Release.Namespace }}
 data:
-<<<<<<< HEAD
-  schedulerConfiguration: |-
-    pluginConfig:
-    - name: least-request
-      args: 
-        maxWaitingRequests: 10
-    - name: least-latency
-      args:
-        TTFTTPOTWeightFactor: 0.5
-    - name: prefix-cache
-      args:
-        blockSizeToHash: 64
-        maxBlocksToMatch: 128
-        maxHashCacheSize: 50000
-    - name: kv-cache
-      args:
-        blockSizeToHash: 128
-        maxBlocksToMatch: 128
-        redis: {{.Values.redis.enabled}}
-    plugins:
-      Filter:
-        enabled:
-          - least-request
-        disabled:
-          - lora-affinity
-      Score:
-        enabled:
-          - name: least-request
-            weight: 1
-          - name: gpu-usage
-            weight: 1
-          - name: least-latency
-            weight: 1
-          - name: prefix-cache
-            weight: 1
-          - name: kv-cache
-            weight: 1
-=======
   gatewayConfiguration: |-
     scheduler:
       pluginConfig:
       - name: least-request
-        args: 
+        args:
           maxWaitingRequests: 10
       - name: least-latency
         args:
@@ -56,6 +18,11 @@
           blockSizeToHash: 64
           maxBlocksToMatch: 128
           maxHashCacheSize: 50000
+      - name: kv-cache
+      args:
+        blockSizeToHash: 128
+        maxBlocksToMatch: 128
+        redis: {{.Values.redis.enabled}}
       plugins:
         Filter:
           enabled:
@@ -66,10 +33,11 @@
           enabled:
             - name: least-request
               weight: 1
-            - name: kv-cache
+            - name: gpu-usage
               weight: 1
             - name: least-latency
               weight: 1
             - name: prefix-cache
               weight: 1
->>>>>>> 01062b94
+            - name: kv-cache
+              weight: 1